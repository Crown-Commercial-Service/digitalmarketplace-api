from __future__ import absolute_import, unicode_literals

import zipfile
from io import BytesIO
from os import getenv

import boto3
import botocore
import pendulum
from flask import current_app, render_template
from jinja2 import Environment, PackageLoader, select_autoescape
from werkzeug.utils import secure_filename

from app import db
from app.api.csv import generate_brief_responses_csv
from app.api.helpers import prepare_specialist_responses
from app.api.services import brief_responses_service, briefs
from app.models import Brief, BriefResponse

from . import celery


class CreateResponsesZipException(Exception):
    """Raised when the resume zip fails to create."""


template_env = Environment(
    loader=PackageLoader('app.tasks', 'templates'),
    autoescape=select_autoescape(['html', 'xml'])
)


@celery.task
def create_responses_zip(brief_id):
    brief = briefs.find(id=brief_id).one_or_none()

    if not brief:
        raise CreateResponsesZipException('Failed to load brief for id {}'.format(brief_id))

    responses = brief_responses_service.get_responses_to_zip(brief_id, brief.lot.slug)

    if not responses:
        raise CreateResponsesZipException('There were no respones for brief id {}'.format(brief_id))

    if brief.lot.slug not in ['digital-professionals', 'training', 'rfx', 'training2', 'atm', 'specialist']:
        raise CreateResponsesZipException('Brief id {} is not a compatible lot'.format(brief_id))

    print 'Generating zip for brief id: {}'.format(brief_id)

    BUCKET_NAME = getenv('S3_BUCKET_NAME')
    s3 = boto3.resource(
        's3',
        region_name=getenv('AWS_REGION'),
        aws_access_key_id=getenv('AWS_ACCESS_KEY_ID'),
        aws_secret_access_key=getenv('AWS_SECRET_ACCESS_KEY'),
        endpoint_url=getenv('AWS_S3_URL')
    )
    bucket = s3.Bucket(BUCKET_NAME)

    files = []
    attachments = brief_responses_service.get_all_attachments(brief_id)
    for attachment in attachments:
        if attachment['file_name'].startswith('digital-marketplace') and '/' in attachment['file_name']:
            key = attachment['file_name']
            zip_file_name = attachment['file_name'].split('/')[-1]
        else:
            key = 'digital-marketplace/documents/brief-{}/supplier-{}/{}'.format(brief_id,
                                                                                 attachment['supplier_code'],
                                                                                 attachment['file_name'])
            zip_file_name = attachment['file_name']
        files.append({
            'key': key,
            'zip_name': 'opportunity-{}-documents/{}/{}'.format(
                brief_id,
                secure_filename(attachment['supplier_name']),
                zip_file_name
            )
        })

    with BytesIO() as archive:
        with zipfile.ZipFile(archive, mode='w', compression=zipfile.ZIP_DEFLATED) as zf:
            for file in files:
                s3file = file['key']
                with BytesIO() as s3io:
                    try:
                        bucket.download_fileobj(s3file, s3io)
                        zf.writestr(file['zip_name'], s3io.getvalue())
                    except botocore.exceptions.ClientError as e:
                        raise CreateResponsesZipException('The file "{}" failed to download'.format(s3file))

            csvdata = generate_brief_responses_csv(brief, responses)
            csv_file_name = ('opportunity-{}-raw.csv'.format(brief_id)
                             if brief.lot.slug == 'digital-professionals'
                             else 'responses-to-requirements-{}.csv'.format(brief_id))
            zf.writestr(csv_file_name, csvdata.encode('utf-8'))

            if brief.lot.slug == 'digital-professionals':
                compliance_check_template = template_env.get_template('compliance-check.html')
                compliance_check_html = render_template(
                    compliance_check_template,
                    brief=brief,
                    responses=responses
                )
                zf.writestr('compliance-check-{}.html'.format(brief_id), compliance_check_html.encode('utf-8'))

                candidates = prepare_specialist_responses(brief, responses)

                response_criteria_template = template_env.get_template('response-criteria.html')
                response_criteria_html = render_template(
                    response_criteria_template,
                    brief=brief,
                    candidates=candidates
                )
                zf.writestr('responses-{}.html'.format(brief_id), response_criteria_html.encode('utf-8'))
            elif brief.lot.slug == 'specialist':
                compliance_check_template = template_env.get_template('compliance-check-specialist.html')
                supplier_labour_hire = {}
                for response in responses:
                    labour_hire = []
                    for state, state_value in response.supplier.data.get('labourHire', {}).iteritems():
                        if state_value.get('licenceNumber') and state_value.get('expiry'):
                            state_value['state'] = state.upper()
<<<<<<< HEAD
=======
                            state_value['expiry'] = (
                                pendulum.parse(state_value['expiry']).format('DD MMMM YYYY', formatter='alternative')
                            )
>>>>>>> 2e486fbc
                            labour_hire.append(state_value)
                    supplier_labour_hire[response.supplier.code] = labour_hire

                compliance_check_html = render_template(
                    compliance_check_template,
                    brief=brief,
                    supplier_labour_hire=supplier_labour_hire,
                    responses=responses
                )
                zf.writestr('Compliance check ({}).html'.format(brief_id), compliance_check_html.encode('utf-8'))

                response_criteria_template = template_env.get_template('response-criteria-specialist.html')

                candidates = []
                for response in responses:
                    data = response.data
                    candidates.append({
                        'essential_requirement_responses': data.get('essentialRequirements', {}),
                        'nice_to_have_requirement_responses': data.get('niceToHaveRequirements', {}),
                        'name': '{} {}'.format(data.get('specialistGivenNames', ''), data.get('specialistSurname', '')),
                        'seller': response.supplier.name
                    })

                response_criteria_html = render_template(
                    response_criteria_template,
                    brief=brief,
                    candidates=candidates,
                    essential_requirements=brief.data.get('essentialRequirements', {}),
                    nice_to_have_requirements=brief.data.get('niceToHaveRequirements', {})
                )

                zf.writestr('Responses ({}).html'.format(brief_id), response_criteria_html.encode('utf-8'))

        archive.seek(0)

        try:
            brief.responses_zip_filesize = len(archive.getvalue())
            db.session.add(brief)
            db.session.commit()
        except Exception as e:
            raise CreateResponsesZipException(str(e))

        try:
            bucket.upload_fileobj(
                archive,
                'digital-marketplace/archives/brief-{}/brief-{}-resumes.zip'.format(brief_id, brief_id)
            )
        except botocore.exceptions.ClientError as e:
            raise CreateResponsesZipException('The responses archive for brief id "{}" failed to upload'
                                              .format(brief_id))<|MERGE_RESOLUTION|>--- conflicted
+++ resolved
@@ -120,12 +120,9 @@
                     for state, state_value in response.supplier.data.get('labourHire', {}).iteritems():
                         if state_value.get('licenceNumber') and state_value.get('expiry'):
                             state_value['state'] = state.upper()
-<<<<<<< HEAD
-=======
                             state_value['expiry'] = (
                                 pendulum.parse(state_value['expiry']).format('DD MMMM YYYY', formatter='alternative')
                             )
->>>>>>> 2e486fbc
                             labour_hire.append(state_value)
                     supplier_labour_hire[response.supplier.code] = labour_hire
 
