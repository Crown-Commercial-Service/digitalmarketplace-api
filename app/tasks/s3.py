from __future__ import absolute_import, unicode_literals

import tempfile
import zipfile
from os import getenv

import boto3
import botocore
import pendulum
from flask import current_app, render_template
from jinja2 import Environment, PackageLoader, select_autoescape
from werkzeug.utils import secure_filename

from app import db
from app.api.csv import generate_brief_responses_csv
from app.api.helpers import prepare_specialist_responses
from app.api.services import brief_responses_service, briefs
from app.models import Brief, BriefResponse

from . import celery


class CreateResponsesZipException(Exception):
    """Raised when the resume zip fails to create."""


template_env = Environment(
    loader=PackageLoader('app.tasks', 'templates'),
    autoescape=select_autoescape(['html', 'xml'])
)


@celery.task
def create_responses_zip(brief_id):
    brief = briefs.find(id=brief_id).one_or_none()

    if not brief:
        raise CreateResponsesZipException('Failed to load brief for id {}'.format(brief_id))

    responses = brief_responses_service.get_responses_to_zip(brief_id, brief.lot.slug)

    if not responses:
        raise CreateResponsesZipException('There were no respones for brief id {}'.format(brief_id))

    if brief.lot.slug not in ['digital-professionals', 'training', 'rfx', 'training2', 'atm', 'specialist']:
        raise CreateResponsesZipException('Brief id {} is not a compatible lot'.format(brief_id))

    print 'Generating zip for brief id: {}'.format(brief_id)

    BUCKET_NAME = getenv('S3_BUCKET_NAME')
    s3 = boto3.resource(
        's3',
        region_name=getenv('AWS_REGION'),
        aws_access_key_id=getenv('AWS_ACCESS_KEY_ID'),
        aws_secret_access_key=getenv('AWS_SECRET_ACCESS_KEY'),
        endpoint_url=getenv('AWS_S3_URL')
    )
    bucket = s3.Bucket(BUCKET_NAME)

    files = []
    attachments = brief_responses_service.get_all_attachments(brief_id)
    for attachment in attachments:
        if attachment['file_name'].startswith('digital-marketplace') and '/' in attachment['file_name']:
            key = attachment['file_name']
            zip_file_name = attachment['file_name'].split('/')[-1]
        else:
            key = 'digital-marketplace/documents/brief-{}/supplier-{}/{}'.format(brief_id,
                                                                                 attachment['supplier_code'],
                                                                                 attachment['file_name'])
            zip_file_name = attachment['file_name']
        files.append({
            'key': key,
            'zip_name': 'opportunity-{}-documents/{}/{}'.format(
                brief_id,
                secure_filename(attachment['supplier_name']),
                zip_file_name
            )
        })

    with tempfile.TemporaryFile() as archive:
        with zipfile.ZipFile(archive, mode='w', compression=zipfile.ZIP_DEFLATED) as zf:
            for file in files:
                s3file = file['key']
<<<<<<< HEAD
                with tempfile.TemporaryFile() as s3_file:
                    try:
                        bucket.download_fileobj(s3file, s3_file)
                        s3_file.seek(0)
                        zf.writestr(file['zip_name'], s3_file.read())
=======
                with BytesIO() as s3_stream:
                    try:
                        bucket.download_fileobj(s3file, s3_stream)
                        zf.writestr(file['zip_name'], s3_stream.getvalue())
                        s3_stream.close()
>>>>>>> 6745b9e8
                    except botocore.exceptions.ClientError as e:
                        raise CreateResponsesZipException('The file "{}" failed to download'.format(s3file))

            csvdata = generate_brief_responses_csv(brief, responses)
            csv_file_name = ('opportunity-{}-raw.csv'.format(brief_id)
                             if brief.lot.slug == 'digital-professionals'
                             else 'responses-to-requirements-{}.csv'.format(brief_id))
            zf.writestr(csv_file_name, csvdata.encode('utf-8'))

            if brief.lot.slug == 'digital-professionals':
                compliance_check_template = template_env.get_template('compliance-check.html')
                compliance_check_html = render_template(
                    compliance_check_template,
                    brief=brief,
                    responses=responses
                )
                zf.writestr('compliance-check-{}.html'.format(brief_id), compliance_check_html.encode('utf-8'))

                candidates = prepare_specialist_responses(brief, responses)

                response_criteria_template = template_env.get_template('response-criteria.html')
                response_criteria_html = render_template(
                    response_criteria_template,
                    brief=brief,
                    candidates=candidates
                )
                zf.writestr('responses-{}.html'.format(brief_id), response_criteria_html.encode('utf-8'))
            elif brief.lot.slug == 'specialist':
                compliance_check_template = template_env.get_template('compliance-check-specialist.html')
                supplier_labour_hire = {}
                for response in responses:
                    labour_hire = []
                    for state, state_value in response.supplier.data.get('labourHire', {}).iteritems():
                        if state_value.get('licenceNumber') and state_value.get('expiry'):
                            state_value['state'] = state.upper()
                            state_value['expiry'] = (
                                pendulum.parse(state_value['expiry']).format('DD MMMM YYYY', formatter='alternative')
                            )
                            labour_hire.append(state_value)
                    supplier_labour_hire[response.supplier.code] = labour_hire

                compliance_check_html = render_template(
                    compliance_check_template,
                    brief=brief,
                    supplier_labour_hire=supplier_labour_hire,
                    responses=responses
                )
                zf.writestr('Compliance check ({}).html'.format(brief_id), compliance_check_html.encode('utf-8'))

                response_criteria_template = template_env.get_template('response-criteria-specialist.html')

                candidates = []
                for response in responses:
                    data = response.data
                    candidates.append({
                        'essential_requirement_responses': data.get('essentialRequirements', {}),
                        'nice_to_have_requirement_responses': data.get('niceToHaveRequirements', {}),
                        'name': '{} {}'.format(data.get('specialistGivenNames', ''), data.get('specialistSurname', '')),
                        'seller': response.supplier.name
                    })

                response_criteria_html = render_template(
                    response_criteria_template,
                    brief=brief,
                    candidates=candidates,
                    essential_requirements=brief.data.get('essentialRequirements', {}),
                    nice_to_have_requirements=brief.data.get('niceToHaveRequirements', {})
                )

                zf.writestr('Responses ({}).html'.format(brief_id), response_criteria_html.encode('utf-8'))

        archive.seek(0)

        try:
            brief.responses_zip_filesize = len(archive.read())
            db.session.add(brief)
            db.session.commit()
        except Exception as e:
            raise CreateResponsesZipException(str(e))

        try:
            bucket.upload_fileobj(
                archive,
                'digital-marketplace/archives/brief-{}/brief-{}-resumes.zip'.format(brief_id, brief_id)
            )
        except botocore.exceptions.ClientError as e:
            raise CreateResponsesZipException('The responses archive for brief id "{}" failed to upload'
                                              .format(brief_id))<|MERGE_RESOLUTION|>--- conflicted
+++ resolved
@@ -2,6 +2,7 @@
 
 import tempfile
 import zipfile
+from io import BytesIO
 from os import getenv
 
 import boto3
@@ -81,19 +82,11 @@
         with zipfile.ZipFile(archive, mode='w', compression=zipfile.ZIP_DEFLATED) as zf:
             for file in files:
                 s3file = file['key']
-<<<<<<< HEAD
-                with tempfile.TemporaryFile() as s3_file:
-                    try:
-                        bucket.download_fileobj(s3file, s3_file)
-                        s3_file.seek(0)
-                        zf.writestr(file['zip_name'], s3_file.read())
-=======
                 with BytesIO() as s3_stream:
                     try:
                         bucket.download_fileobj(s3file, s3_stream)
                         zf.writestr(file['zip_name'], s3_stream.getvalue())
                         s3_stream.close()
->>>>>>> 6745b9e8
                     except botocore.exceptions.ClientError as e:
                         raise CreateResponsesZipException('The file "{}" failed to download'.format(s3file))
 
