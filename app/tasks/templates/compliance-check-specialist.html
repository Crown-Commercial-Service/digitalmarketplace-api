--- conflicted
+++ resolved
@@ -183,27 +183,6 @@
                         {% if brief.data.securityClearance == 'mustHave'%}
                             <td>{{ response.data.get('securityClearance', 'Unknown') }}</td>
                         {% endif %}
-<<<<<<< HEAD
-                        {% if response.supplier.data.get('recruiter', '') == 'no'%}
-                            <td>
-                                N/A
-                            </td>
-                        {% else %}
-                            <td>
-                                {% if supplier_labour_hire.get(response.supplier.code) %}
-                                    {% for licence in supplier_labour_hire.get(response.supplier.code, []) %}
-                                        <p>
-                                            <b>{{ licence.get('state') }}</b><br/>
-                                            Licence Number: {{ licence.get('licenceNumber') }}<br />
-                                            Expiry: {{ licence.get('expiry') }}
-                                        </p>
-                                    {% endfor %}
-                                {% else %}
-                                    No labour hire licence
-                                {% endif%}
-                            </td>
-                        {% endif %}
-=======
                         <td>
                             {% if supplier_labour_hire.get(response.supplier.code) %}
                                 {% for licence in supplier_labour_hire.get(response.supplier.code, []) %}
@@ -214,7 +193,6 @@
                                 {% endfor %}
                             {% endif%}
                         </td>
->>>>>>> 2e486fbc
                     </tr>
                     {% endfor %}
                 </tbody>
