Hi,

We have received your request to assess your evidence for {{domain_name}}.

<<<<<<< HEAD
[View the Submitted Evidence]({{ frontend_address }}/2/seller-assessment/{{evidence_id}}/view)
=======
[View the submitted evidence]({{ frontend_address }}/2/seller-assessment/{{evidence_id}}/view)
>>>>>>> 92f97562

**What happens next**

We will assess the rate and evidence against the criteria you submitted.

**If the assessment is successful:**

  1. We will send an email to {{current_user_email}} to let you know you are approved.
  1. You will be able to respond to 'open to all' opportunities in the category.
  1. You will be able to respond to 'open to selected' opportunities in the category, if the buyer has invited you.

**If the assessment is not successful:**

  * We will send an email to {{current_user_email}} with a link to view the assessment team's feedback.
  * You can update your submission and resubmit for assessment.

If you have any questions or need guidance, please [contact the Marketplace]({{ frontend_address }}/contact-us).

Regards,  
The Digital Marketplace team  
Digital Transformation Agency  
[marketplace.service.gov.au]({{ frontend_address }}) | [dta.gov.au](https://dta.gov.au)<|MERGE_RESOLUTION|>--- conflicted
+++ resolved
@@ -2,11 +2,7 @@
 
 We have received your request to assess your evidence for {{domain_name}}.
 
-<<<<<<< HEAD
-[View the Submitted Evidence]({{ frontend_address }}/2/seller-assessment/{{evidence_id}}/view)
-=======
 [View the submitted evidence]({{ frontend_address }}/2/seller-assessment/{{evidence_id}}/view)
->>>>>>> 92f97562
 
 **What happens next**
 
