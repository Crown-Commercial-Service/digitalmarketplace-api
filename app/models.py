--- conflicted
+++ resolved
@@ -13,13 +13,84 @@
                         nullable=False)
 
 
+class ContactInformation(db.Model):
+    __tablename__ = 'contact_information'
+
+    id = db.Column(db.Integer, primary_key=True)
+
+    supplier_id = db.Column(db.Integer,
+                            db.ForeignKey('suppliers.supplier_id'))
+
+    contact_name = db.Column(db.String, index=False,
+                             unique=False, nullable=False)
+
+    phone_number = db.Column(db.String, index=False,
+                             unique=False, nullable=True)
+
+    email = db.Column(db.String, index=False,
+                      unique=False, nullable=False)
+
+    website = db.Column(db.String, index=False,
+                        unique=False, nullable=True)
+
+    address1 = db.Column(db.String, index=False,
+                         unique=False, nullable=True)
+
+    address2 = db.Column(db.String, index=False,
+                         unique=False, nullable=True)
+
+    city = db.Column(db.String, index=False,
+                     unique=False, nullable=True)
+
+    country = db.Column(db.String, index=False,
+                        unique=False, nullable=True)
+
+    postcode = db.Column(db.String, index=False,
+                         unique=False, nullable=False)
+
+    def serialize(self):
+        # Should there be links for the associated service(s) / supplier?
+
+        serialized = {
+            'contactName': self.contact_name,
+            'phoneNumber': self.phone_number,
+            'email': self.email,
+            'website': self.website,
+            'address1': self.address1,
+            'address2': self.address2,
+            'city': self.city,
+            'country': self.country,
+            'postcode': self.postcode
+        }
+
+        return filter_null_value_fields(serialized)
+
+
 class Supplier(db.Model):
     __tablename__ = 'suppliers'
 
     id = db.Column(db.Integer, primary_key=True)
+
     supplier_id = db.Column(db.BigInteger,
                             index=True, unique=True, nullable=False)
+
     name = db.Column(db.String(255), nullable=False)
+
+    description = db.Column(db.String, index=False,
+                            unique=False, nullable=True)
+
+    contact_information = db.relationship(ContactInformation,
+                                          backref='supplier',
+                                          lazy='joined',
+                                          innerjoin=False)
+
+    duns_number = db.Column(db.String, index=False,
+                            unique=False, nullable=True)
+
+    esourcing_id = db.Column(db.String, index=False,
+                             unique=False, nullable=True)
+
+    clients = db.Column(JSON)
 
     def serialize(self):
         links = [
@@ -29,11 +100,23 @@
             )
         ]
 
-        return {
+        contact_information_list = []
+        for contact_information_instance in self.contact_information:
+            contact_information_list.append(
+                contact_information_instance.serialize()
+            )
+
+        serialized = {
             'id': self.supplier_id,
             'name': self.name,
+            'description': self.description,
+            # 'dunsNumber': self.duns_number,
+            # 'eSourcingId': self.esourcing_id,
+            'contactInformation': contact_information_list,
             'links': links
         }
+
+        return filter_null_value_fields(serialized)
 
 
 class User(db.Model):
@@ -74,125 +157,17 @@
             'locked': self.locked,
             'created_at': self.created_at,
             'updated_at': self.updated_at,
-<<<<<<< HEAD
             'password_changed_at': self.password_changed_at
-=======
-            'password_changed_at': self.password_changed_at,
         }
 
-
-class ContactInformation(db.Model):
-    __tablename__ = 'contact_information'
-
-    id = db.Column(db.Integer, primary_key=True)
-
-    supplier_id = db.Column(db.Integer,
-                            db.ForeignKey('suppliers.supplier_id'))
-
-    contact_name = db.Column(db.String, index=False,
-                             unique=False, nullable=False)
-
-    phone_number = db.Column(db.String, index=False,
-                             unique=False, nullable=True)
-
-    email = db.Column(db.String, index=False,
-                      unique=False, nullable=False)
-
-    website = db.Column(db.String, index=False,
-                        unique=False, nullable=True)
-
-    address1 = db.Column(db.String, index=False,
-                         unique=False, nullable=True)
-
-    address2 = db.Column(db.String, index=False,
-                         unique=False, nullable=True)
-
-    city = db.Column(db.String, index=False,
-                     unique=False, nullable=True)
-
-    country = db.Column(db.String, index=False,
-                        unique=False, nullable=True)
-
-    postcode = db.Column(db.String, index=False,
-                         unique=False, nullable=False)
-
-    def serialize(self):
-        # Should there be links for the associated service(s) / supplier?
-
-        serialized = {
-            'contactName': self.contact_name,
-            'phoneNumber': self.phone_number,
-            'email': self.email,
-            'website': self.website,
-            'address1': self.address1,
-            'address2': self.address2,
-            'city': self.city,
-            'country': self.country,
-            'postcode': self.postcode
-        }
-
-        return filter_null_value_fields(serialized)
-
-
-class Supplier(db.Model):
-    __tablename__ = 'suppliers'
-
-    id = db.Column(db.Integer, primary_key=True)
-
-    supplier_id = db.Column(db.BigInteger,
-                            index=True, unique=True, nullable=False)
-
-    name = db.Column(db.String(255), nullable=False)
-
-    description = db.Column(db.String, index=False,
-                            unique=False, nullable=True)
-
-    contact_information = db.relationship(ContactInformation,
-                                          backref='supplier',
-                                          lazy='joined',
-                                          innerjoin=False)
-
-    duns_number = db.Column(db.String, index=False,
-                            unique=False, nullable=True)
-
-    esourcing_id = db.Column(db.String, index=False,
-                             unique=False, nullable=True)
-
-    clients = db.Column(JSON)
-
-    def serialize(self):
-        links = [
-            link(
-                "self",
-                url_for(".get_supplier", supplier_id=self.supplier_id)
-            )
-        ]
-
-        contact_information_list = []
-        for contact_information_instance in self.contact_information:
-            contact_information_list.append(
-                contact_information_instance.serialize()
-            )
-
-        serialized = {
-            'id': self.supplier_id,
-            'name': self.name,
-            'description': self.description,
-            # 'dunsNumber': self.duns_number,
-            # 'eSourcingId': self.esourcing_id,
-            'contactInformation': contact_information_list,
-            'links': links
->>>>>>> 4d217139
-        }
         if self.role == 'supplier':
             supplier = {
                 "supplier_id": self.supplier.supplier_id,
                 "name": self.supplier.name
             }
             user['supplier'] = supplier
+
         return user
-
-        return filter_null_value_fields(serialized)
 
 
 class Service(db.Model):
