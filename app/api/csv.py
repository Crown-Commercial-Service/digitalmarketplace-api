--- conflicted
+++ resolved
@@ -269,19 +269,10 @@
                 if 'expiry' in r['labour_hire']['qld']:
                     licence_qld_expiry = r['labour_hire']['qld']['expiry']
 
-<<<<<<< HEAD
-        answers.update({'VIC labour hire licence': licence_vic_number})
-        answers.update({'VIC licence expiry': licence_vic_expiry})
-        answers.update({'QLD labour hire licence': licence_qld_number})
-        answers.update({'QLD licence expiry': licence_qld_expiry})
-        answers.update({'SA labour hire licence': licence_sa_number})
-        answers.update({'SA licence expiry': licence_sa_expiry})
-=======
         answers.update({'Labour hire VIC licence': licence_vic_number})
         answers.update({'Labour hire VIC expiry': licence_vic_expiry})
         answers.update({'Labour hire QLD licence': licence_qld_number})
         answers.update({'Labour hire QLD expiry': licence_qld_expiry})
->>>>>>> 27293f4e
 
         for k, v in answers.items():
             answers[k] = csv_cell_sanitize(v)
