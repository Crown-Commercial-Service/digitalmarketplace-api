import re
import six
import csvx
from io import StringIO
from collections import OrderedDict as od
import json
import pendulum


def csv_cell_sanitize(text):
    return re.sub(r"^(;|=|\+|-|@|!|\|{|}|\[|\]|<|,)+", '', unicode(text).strip())


def convert_to_csv(data, convertor_function, transpose=False):
    # convert the responses to a list - each row is a dict representing a brief response
    rows = [convertor_function(d) for d in data]
    # add the keys of a dict as the first element in the rows list, to be used as headers
    first = rows[0].keys() if data else []
    first = [f.replace('_', ' ').capitalize() if '_' in f else f for f in first]
    rows = [first] + [r.values() for r in rows]

    csvdata = StringIO()
    with csvx.Writer(csvdata) as csv_out:
        if transpose:
            # convert the rows to a zip'd list - this creates a structure so the csv's
            # first column is the headers and the
            # remaining columns contain the data for each header row
            transposed = list(six.moves.zip_longest(*rows))
            csv_out.write_rows(transposed)
        else:
            csv_out.write_rows(rows)
        return csvdata.getvalue()


def format_criteria(criteria):
    result = []
    for i in criteria:
        weighting = i.get('weighting', '')
        criterion = i.get('criteria')
        if criterion:
            if weighting:
                result.append(weighting + '%: ' + criterion)
            else:
                result.append(criterion)
    return ', '.join(result)


def format_response_criteria(criteria):
    if not criteria:
        return ''
    result = []
    for k, v in criteria.iteritems():
        result.append(k + ': ' + v)
    return ', '.join(result)


def format_sellers(sellers):
    if not sellers:
        return ''
    result = []
    for s in sellers:
        result.append(s.get('abn') + ': ' + s.get('name'))
    return ', '.join(result)


def generate_brief_responses_csv(brief, responses):
    # converts a brief response into an ordered dict
    def row(r):
        answers = od()

        answers.update({'Seller name': r.supplier.name})
        answers.update({'ABN': r.supplier.abn})
        answers.update({'Email': r.data.get('respondToEmailAddress', 'UNKNOWN')})

        if brief.lot.slug == 'digital-professionals':
            answers.update({'Specialist name': r.data.get('specialistName', 'UNKNOWN')})
            answers.update({'Availability date': r.data.get('availability', 'UNKNOWN')})
            answers.update({'Day rate': r.data.get('dayRate', '')})
            answers.update({'Contact number': r.supplier.data.get('contact_phone', 'UNKNOWN')})
        elif brief.lot.slug == 'specialist':
            answers.update({'Specialist given name(s)': r.data.get('specialistGivenNames', 'UNKNOWN')})
            answers.update({'Specialist surname': r.data.get('specialistSurname', 'UNKNOWN')})
            answers.update({'Availability date': r.data.get('availability', 'UNKNOWN')})
            if brief.data['preferredFormatForRates'] == 'dailyRate':
                answers.update({'Day rate (including GST)': r.data.get('dayRate', '')})
                answers.update({'Day rate (excluding GST)': r.data.get('dayRateExcludingGST', '')})
            elif brief.data['preferredFormatForRates'] == 'hourlyRate':
                answers.update({'Hourly rate (including GST)': r.data.get('hourRate', '')})
                answers.update({'Hourly rate (excluding GST)': r.data.get('hourRateExcludingGST', '')})

            if r.data.get('visaStatus', '') == 'AustralianCitizen':
                answers.update({'Eligibility to work': 'Australian citizen'})
            elif r.data.get('visaStatus', '') == 'PermanentResident':
                answers.update({'Eligibility to work': 'Permanent resident'})
            elif r.data.get('visaStatus', '') == 'ForeignNationalWithAValidVisa':
                answers.update({'Eligibility to work': 'Foreign national with a valid visa'})

            answers.update({
                'Previous agency experience': r.data.get('previouslyWorked', '')
            })

            if brief.data['securityClearance'] == 'mustHave':
                securityClearance = ''
                if brief.data['securityClearanceCurrent'] == 'baseline':
                    securityClearance = 'baseline'
                elif brief.data['securityClearanceCurrent'] == 'nv1':
                    securityClearance = 'negative vetting level 1'
                elif brief.data['securityClearanceCurrent'] == 'nv2':
                    securityClearance = 'negative vetting level 2'
                elif brief.data['securityClearanceCurrent'] == 'pv':
                    securityClearance = 'positive vetting'
                answers.update({
                    'Holds a {} security clearance'.format(securityClearance): r.data.get('securityClearance', '')
                })
            else:
                answers.update({
                    'Security clearance': 'N/A'
                })

            answers.update({'Contact number': r.supplier.data.get('contact_phone', 'UNKNOWN')})
        elif brief.lot.slug == 'digital-outcome':
            answers.update({'Availability date': r.data.get('availability', 'UNKNOWN')})
            answers.update({'Day rate': r.data.get('dayRate', '')})
        elif brief.lot.slug == 'training':
            answers.update({'Availability date': r.data.get('availability', 'UNKNOWN')})
            answers.update({'Phone number': r.data.get('respondToPhone', '')})
        elif brief.lot.slug in ['rfx', 'training2']:
            answers.update({'Phone number': r.data.get('respondToPhone', '')})
        elif brief.lot.slug == 'atm':
            answers.update({'Availability date': r.data.get('availability', 'UNKNOWN')})
            answers.update({'Phone number': r.data.get('respondToPhone', '')})

        if brief.lot.slug in ['digital-professionals', 'digital-outcome', 'training']:
            ess_req_names = brief.data.get('essentialRequirements', [])
            nth_req_names = brief.data.get('niceToHaveRequirements', [])
            ess_responses = r.data.get('essentialRequirements', [''] * len(ess_req_names))
            nth_responses = [
                r.data.get('niceToHaveRequirements')[i]
                if i < len(r.data.get('niceToHaveRequirements', []))
                else '' for i in range(len(nth_req_names))
            ]
            answers.update(zip(ess_req_names, ess_responses))
            answers.update(zip(nth_req_names, nth_responses))

        if brief.lot.slug == 'specialist':
            for essential_requirement in brief.data['essentialRequirements']:
                essential_requirement_responses = r.data.get('essentialRequirements', {})
                key = essential_requirement['criteria']
                if (
                    essential_requirement_responses and
                    key in essential_requirement_responses.keys()
                ):
                    answers.update({key: essential_requirement_responses[key]})
                else:
                    answers.update({key: ''})

            for nice_to_have_requirement in brief.data['niceToHaveRequirements']:
                nice_to_have_requirement_responses = r.data.get('niceToHaveRequirements', None)
                key = nice_to_have_requirement['criteria']
                if (
                    nice_to_have_requirement_responses and
                    key in nice_to_have_requirement_responses.keys()
                ):
                    answers.update({key: nice_to_have_requirement_responses[key]})
                else:
                    answers.update({key: ''})

            states = {
                'qld': 'Queensland',
                'vic': 'Victoria'
            }

            labourHire = r.supplier.data.get('labourHire', {})

            for state in states:
                licence_number = ''
                licence_expiry = ''
                if state in labourHire:
                    if 'licenceNumber' in labourHire[state]:
                        licence_number = labourHire[state]['licenceNumber']
                    if 'expiry' in labourHire[state]:
                        licence_expiry = (
                            pendulum.parse(
                                labourHire[state]['expiry']
                            ).format('DD MMMM YYYY', formatter='alternative')
                        )
                answers.update({'%s Labour hire licence' % (states[state]): licence_number})
                answers.update({'%s Labour hire licence expiry' % (states[state]): licence_expiry})

        if brief.lot.slug == 'atm':
            criteriaResponses = {}
            evaluationCriteriaResponses = r.data.get('criteria', {})
            if evaluationCriteriaResponses:
                for evaluationCriteria in brief.data['evaluationCriteria']:
                    if (
                        'criteria' in evaluationCriteria and
                        evaluationCriteria['criteria'] in evaluationCriteriaResponses.keys()
                    ):
                        criteriaResponses[evaluationCriteria['criteria']] =\
                            evaluationCriteriaResponses[evaluationCriteria['criteria']]
            if criteriaResponses:
                for criteria, response in criteriaResponses.items():
                    answers.update({criteria: response})

        for k, v in answers.items():
            answers[k] = csv_cell_sanitize(v) if k not in ['essential_criteria'] else v

        return answers

    return convert_to_csv(responses, row, True)


def generate_seller_catalogue_csv(seller_catalogue):
    # converts a brief response into an ordered dict
    def row(r):
        empty_cell_value = 'N/A'
        answers = od()
        answers.update({'ABN': r['abn']})
        answers.update({'Seller name': r['name']})

        address = r.get('address', {}).get('address_line', '')
        suburb = r.get('address', {}).get('suburb', '')
        state = r.get('address', {}).get('state', '')
        postcode = r.get('address', {}).get('postal_code', '')
        country = r.get('address', {}).get('country', '')
        full_address = ', '.join(filter(None, [address, suburb, state, postcode, country]))
        answers.update({'Location': full_address if full_address else empty_cell_value})

        answers.update({'Email': r['contact_email']})
        answers.update({'Categories': r['domains']})
        answers.update({'Description': r['summary'] if r['summary'] else empty_cell_value})
        answers.update({'Methodology': r['methodologies'] if r['methodologies'] else empty_cell_value})
        answers.update({'Tools': r['tools'] if r['tools'] else empty_cell_value})
        answers.update({'Technologies': r['technologies'] if r['technologies'] else empty_cell_value})
        answers.update({'Seller type': r['recruiter_status']})

        answers.update({
            'Indigenous business': 'Yes' if r.get('seller_type', {}).get('indigenous', '') is True else 'No'
        })

        answers.update({
            'SME': 'Yes' if r.get('seller_type', {}).get('sme', '') is True else 'No'
        })

        answers.update({'Accreditations': r['certifications'] if r['certifications'] else empty_cell_value})
        number_of_employees = ''

        if r['number_of_employees'] == 'Sole trader':
            number_of_employees = '1 employee'
        elif r['number_of_employees']:
            number_of_employees = r['number_of_employees']
            number_of_employees = number_of_employees + ' employees'

        answers.update({'Number of employees': number_of_employees})

<<<<<<< HEAD
        licence_vic_number = 'N/A'
        licence_vic_expiry = 'N/A'
        licence_qld_number = 'N/A'
        licence_qld_expiry = 'N/A'

=======
        licence_vic_number = empty_cell_value
        licence_vic_expiry = empty_cell_value
        licence_qld_number = empty_cell_value
        licence_qld_expiry = empty_cell_value
        licence_sa_number = empty_cell_value
        licence_sa_expiry = empty_cell_value
>>>>>>> f0882706
        if 'labour_hire' in r and r['labour_hire']:
            if 'vic' in r['labour_hire']:
                if 'licenceNumber' in r['labour_hire']['vic']:
                    licence_vic_number = r['labour_hire']['vic']['licenceNumber']
                if 'expiry' in r['labour_hire']['vic']:
                    licence_vic_expiry = r['labour_hire']['vic']['expiry']
            if 'qld' in r['labour_hire']:
                if 'licenceNumber' in r['labour_hire']['qld']:
                    licence_qld_number = r['labour_hire']['qld']['licenceNumber']
                if 'expiry' in r['labour_hire']['qld']:
                    licence_qld_expiry = r['labour_hire']['qld']['expiry']

        answers.update({'Labour hire VIC licence': licence_vic_number})
        answers.update({'Labour hire VIC expiry': licence_vic_expiry})
        answers.update({'Labour hire QLD licence': licence_qld_number})
        answers.update({'Labour hire QLD expiry': licence_qld_expiry})

        for k, v in answers.items():
            answers[k] = csv_cell_sanitize(v)

        return answers

    return convert_to_csv(seller_catalogue, row)


def generate_seller_responses_csv(seller_responses):
    # converts a brief response into an ordered dict
    def row(r):
        answers = od()
        answers.update({'Response id': r['brief_response_id']})
        answers.update({'Opportunity id': r['brief_id']})
        answers.update({'Response type': r['slug']})
        answers.update({'Seller': r['supplier_name']})
        answers.update({'Seller ABN': r['supplier_abn']})

        if r['slug'] == 'digital-professionals':
            answers.update({'Candidate name': r['specialistName']})
            answers.update({'Availability': r['availability']})
            answers.update({'Daily rate': r['dayRate']})
            answers.update({'Hourly rate': ''})
            answers.update({'Contact number': r['respondToPhone']})
            answers.update({'Contact email': r['respondToEmailAddress']})
            ess_req_names = r.get('essentialRequirementsCriteria', [])
            ess_responses = r.get('essentialRequirements', [])
            ess_dict = dict(
                zip(
                    [er for er in ess_req_names],
                    [er for er in ess_responses or []]
                )
            )
            answers.update({'Response criteria': ess_dict})
            nth_req_names = r.get('niceToHaveRequirementsCriteria', [])
            nth_responses = r.get('niceToHaveRequirements', [])
            nth_dict = dict(
                zip(
                    [er for er in nth_req_names],
                    [er for er in nth_responses or []]
                )
            )
            answers.update({'Optional response criteria': nth_dict or {}})
            answers.update({'Work eligibility': ''})
            answers.update({'Previously worked for agency': ''})
            answers.update({'Meets clearance requirements': ''})

        elif r['slug'] == 'specialist':
            answers.update({'Candidate name': (r['specialistGivenNames'] + " " + r['specialistSurname'])})
            answers.update({'Availability': r['availability']})
            if r['preferredFormatForRates'] == 'dailyRate':
                answers.update({'Daily rate': r['dayRate']})
                answers.update({'Hourly rate': ''})
            elif r['preferredFormatForRates'] == 'hourlyRate':
                answers.update({'Daily rate': ''})
                answers.update({'Hourly rate': r['hourRate']})
            answers.update({'Contact number': ''})
            answers.update({'Contact email': r['respondToEmailAddress']})
            answers.update({'Response criteria': r['essentialRequirements']})
            answers.update({'Optional response criteria': r['niceToHaveRequirements']})
            if r['visaStatus'] == 'AustralianCitizen':
                answers.update({'Work eligibility': 'Australian citizen'})
            elif r['visaStatus'] == 'PermanentResident':
                answers.update({'Work eligibility': 'Permanent resident'})
            elif r['visaStatus'] == 'ForeignNationalWithAValidVisa':
                answers.update({'Work eligibility': 'Foreign national with a valid visa'})
            answers.update({'Previously worked for agency': r['previouslyWorked']})
            if r['securityClearance'] is None:
                answers.update({'Meets clearance requirements': 'None requested'})
            else:
                answers.update({'Meets clearance requirements': r['securityClearance']})

        elif r['slug'] == 'digital-outcome':
            answers.update({'Candidate name': ''})
            answers.update({'Availability': ''})
            answers.update({'Daily rate': ''})
            answers.update({'Hourly rate': ''})
            answers.update({'Contact number': ''})
            answers.update({'Contact email': r['respondToEmailAddress']})
            ess_req_names = r.get('essentialRequirementsCriteria', [])
            ess_responses = r.get('essentialRequirements', [])
            ess_dict = dict(
                zip(
                    [er for er in ess_req_names],
                    [er for er in ess_responses]
                )
            )
            answers.update({'Response criteria': ess_dict})

            nth_req_names = r.get('niceToHaveRequirementsCriteria') or []
            nth_responses = r.get('niceToHaveRequirements') or []
            nth_dict = dict(
                zip(
                    [er for er in nth_req_names],
                    [er for er in nth_responses]
                )
            )
            answers.update({'Optional response criteria': nth_dict})
            answers.update({'Work eligibility': ''})
            answers.update({'Previously worked for agency': ''})
            answers.update({'Meets clearance requirements': ''})

        elif r['slug'] in ['rfx']:
            answers.update({'Candidate name': ''})
            answers.update({'Availability': ''})
            answers.update({'Daily rate': ''})
            answers.update({'Hourly rate': ''})
            answers.update({'Contact number': r['respondToPhone']})
            answers.update({'Contact email': ''})
            answers.update({'Response criteria': {}})
            answers.update({'Optional response criteria': {}})
            answers.update({'Work eligibility': ''})
            answers.update({'Previously worked for agency': ''})
            answers.update({'Meets clearance requirements': ''})

        elif r['slug'] == 'atm':
            answers.update({'Candidate name': ''})
            answers.update({'Availability': r['availability']})
            answers.update({'Daily rate': ''})
            answers.update({'Hourly rate': ''})
            answers.update({'Contact number': r['respondToPhone']})
            answers.update({'Contact email': ''})
            answers.update({'Response criteria': r['criteria']})
            answers.update({'Optional response criteria': {}})
            answers.update({'Work eligibility': ''})
            answers.update({'Previously worked for agency': ''})
            answers.update({'Meets clearance requirements': ''})

        elif r['slug'] == 'training2':
            answers.update({'Candidate name': ''})
            answers.update({'Availability': ''})
            answers.update({'Daily rate': ''})
            answers.update({'Hourly rate': ''})
            answers.update({'Contact number': r['respondToPhone']})
            answers.update({'Contact email': r['respondToEmailAddress']})
            answers.update({'Response criteria': {}})
            answers.update({'Optional response criteria': {}})
            answers.update({'Work eligibility': ''})
            answers.update({'Previously worked for agency': ''})
            answers.update({'Meets clearance requirements': ''})
        answers.update({'Responded at': r['created_at']})

        answers.update({'Response criteria': format_response_criteria(answers['Response criteria'])})
        answers.update({
            'Optional response criteria': format_response_criteria(answers['Optional response criteria'])
        })

        for k, v in answers.items():
            answers[k] = csv_cell_sanitize(v)

        return answers

    return convert_to_csv(seller_responses, row)


def generate_specialist_opportunities_csv(specialist_opportunities):
    # converts a brief response into an ordered dict
    def row(r):
        answers = od()
        answers.update({'opportunity_id': r['id']})
        answers.update({'internal_reference': r['internalReference']})
        answers.update({'title': r['title']})
        answers.update({'buying_agency': r['organisation']})
        answers.update({'raised_by': r['email_address']})
        answers.update({'role_responsibilities': r['summary']})
        answers.update({'location': ', '.join(r['location'])})
        answers.update({'service': r['areaOfExpertise']})
        answers.update({'open_to': r['openTo']})
        answers.update({'number_of_sellers_approached': r['numberOfSuppliers']})
        answers.update({'sellers': format_sellers(r['sellers'])})
        answers.update({'essential_criteria': format_criteria(r.get('essentialRequirements') or '')})
        answers.update({'desirable_criteria': format_criteria(r.get('niceToHaveRequirements') or '')})
        answers.update({'evaluation_steps': ', '.join(r['evaluationType'])})
        answers.update({'rate_format': r['preferredFormatForRates']})
        answers.update({'max_rate_cap': r['maxRate']})
        answers.update({'security_clearance_requirement': r['securityClearance']})
        answers.update({'start_date': r['startDate']})
        answers.update({'contract_length': r['contractLength']})
        answers.update({'contract_extension': r['contractExtensions']})
        answers.update({'awarded_to': r['awarded_to']})
        answers.update({'time_draft_created': r['created_at']})
        answers.update({'time_published': r['published_at']})
        answers.update({'time_closed': r['closed_at']})
        answers.update({'time_awarded': r['time_awarded']})

        for k, v in answers.items():
            answers[k] = csv_cell_sanitize(v)

        return answers

    return convert_to_csv(specialist_opportunities, row)


def generate_atm_opportunities_csv(atmOpportunities):
    # converts a brief response into an ordered dict
    def row(r):
        answers = od()
        answers.update({'opportunity_id': r['id']})
        answers.update({'title': r['title']})
        answers.update({'raised_by': r['email_address']})
        answers.update({'open_to': r['openTo']})
        answers.update({'category_open_to': r['areaOfExpertise']})
        answers.update({'buying_agency': r['organisation']})
        answers.update({'summary': r['summary']})
        answers.update({'state': ', '.join(r['location'])})
        answers.update({'evaluation_steps': ', '.join(r['evaluationType'])})
        answers.update({'commence_date': r['startDate']})
        answers.update({'Response criteria': format_criteria(r.get('evaluationCriteria') or '')})
        answers.update({'awarded_to': r['awarded_to']})
        answers.update({'time_draft_created': r['created_at']})
        answers.update({'time_published': r['published_at']})
        answers.update({'time_closed': r['closed_at']})
        answers.update({'time_awarded': r['time_awarded']})
        for k, v in answers.items():
            answers[k] = csv_cell_sanitize(v)

        return answers

    return convert_to_csv(atmOpportunities, row)


def generate_rfx_opportunities_csv(rfx_opportunities):
    # converts a brief response into an ordered dict
    def row(r):
        answers = od()
        answers.update({'opportunity_id': r['id']})
        answers.update({'title': r['title']})
        answers.update({'buying_agency': r['organisation']})
        answers.update({'raised_by': r['email_address']})
        answers.update({'service': r['areaOfExpertise']})
        answers.update({'sellers': format_sellers(r['sellers'])})
        answers.update({'summary': r['summary']})
        answers.update({'state': ', '.join(r['location'])})
        answers.update({'working_arrangements': r['workingArrangements']})
        answers.update({'security_clearance': r['securityClearance']})
        answers.update({'evaluation_steps': ', '.join(r['proposalType'])})
        answers.update({'commence_date': r['startDate']})
        answers.update({'contract_length': r['contractLength']})
        answers.update({'contract_extension': r['contractExtensions']})
        # Future-proofing for when essential and nice_to_have come in
        if r['essentialRequirements'] is not None:
            answers.update({'essential_criteria': format_criteria(r.get('essentialRequirements') or '')})
            answers.update({'desirable_criteria': format_criteria(r.get('niceToHaveRequirements') or '')})
        else:
            answers.update({'essential_criteria': format_criteria(r.get('evaluationCriteria') or '')})
            answers.update({'desirable_criteria': ''})
        answers.update({'awarded_to': r['awarded_to']})
        answers.update({'time_draft_created': r['created_at']})
        answers.update({'time_published': r['published_at']})
        answers.update({'time_closed': r['closed_at']})
        answers.update({'time_awarded': r['time_awarded']})
        for k, v in answers.items():
            answers[k] = csv_cell_sanitize(v)

        return answers

    return convert_to_csv(rfx_opportunities, row)


def generate_training_opportunities_csv(training_opportunities):
    # converts a brief response into an ordered dict
    def row(r):
        answers = od()
        answers.update({'opportunity_id': r['id']})
        answers.update({'title': r['title']})
        if r['internalReference'] == '':
            answers.update({'internal_reference': ''})
        else:
            answers.update({'internal_reference': r['internalReference']})
        answers.update({'buying_agency': r['organisation']})
        answers.update({'raised_by': r['email_address']})
        answers.update({'sellers': format_sellers(r['sellers'])})
        answers.update({'summary': r['summary']})
        answers.update({'state': ', '.join(r['location'])})
        answers.update({'working_arrangements': r['workingArrangements']})
        if r['securityClearance'] == '':
            answers.update({'security_clearance': ''})
        else:
            answers.update({'security_clearance': r['securityClearance']})
        answers.update({'commence_date': r['startDate']})
        answers.update({'contract_length': r['contractLength']})
        answers.update({'contract_extension': r['contractExtensions']})
        answers.update({'evaluation_steps': ', '.join(r['evaluationType'])})
        answers.update({'proposal_types': ', '.join(r['proposalType'])})
        answers.update({'essential_criteria': format_criteria(r.get('essentialRequirements') or '')})
        answers.update({'desirable_criteria': format_criteria(r.get('niceToHaveRequirements') or '')})
        answers.update({'awarded_to': r['awarded_to']})
        answers.update({'time_draft_created': r['created_at']})
        answers.update({'time_published': r['published_at']})
        answers.update({'time_closed': r['closed_at']})
        answers.update({'time_awarded': r['time_awarded']})
        for k, v in answers.items():
            answers[k] = csv_cell_sanitize(v)

        return answers

    return convert_to_csv(training_opportunities, row)<|MERGE_RESOLUTION|>--- conflicted
+++ resolved
@@ -253,20 +253,11 @@
 
         answers.update({'Number of employees': number_of_employees})
 
-<<<<<<< HEAD
-        licence_vic_number = 'N/A'
-        licence_vic_expiry = 'N/A'
-        licence_qld_number = 'N/A'
-        licence_qld_expiry = 'N/A'
-
-=======
         licence_vic_number = empty_cell_value
         licence_vic_expiry = empty_cell_value
         licence_qld_number = empty_cell_value
         licence_qld_expiry = empty_cell_value
-        licence_sa_number = empty_cell_value
-        licence_sa_expiry = empty_cell_value
->>>>>>> f0882706
+
         if 'labour_hire' in r and r['labour_hire']:
             if 'vic' in r['labour_hire']:
                 if 'licenceNumber' in r['labour_hire']['vic']:
