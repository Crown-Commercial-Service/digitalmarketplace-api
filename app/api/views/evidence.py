from app.api import api
from flask import request, jsonify, current_app
from flask_login import current_user, login_required
from app.api.helpers import not_found, role_required, abort, exception_logger
from app.api.services import (
    evidence_service, evidence_assessment_service, domain_service, suppliers, briefs, assessments,
    domain_criteria_service
)
from app.api.business.validators import EvidenceDataValidator
from app.api.business.domain_criteria import DomainCriteria
from app.api.business.evidence_business import get_domain_and_evidence_data, case_studies_by_supplier_code
from app.tasks.jira import create_evidence_assessment_in_jira
from app.tasks import publish_tasks
from app.emails.evidence_assessments import send_evidence_assessment_requested_notification
from ...utils import get_json_from_request


@api.route('/evidence/<int:domain_id>/<int:brief_id>', methods=['POST'])
@api.route('/evidence/<int:domain_id>', methods=['POST'])
@login_required
@role_required('supplier')
def create_evidence(domain_id, brief_id=None):
    """Create evidence (role=supplier)
    ---
    tags:
        - evidence
    definitions:
        EvidenceCreated:
            type: object
            properties:
                id:
                    type: number
                domain_id:
                    type: number
                supplier_code:
                    type: number
    responses:
        200:
            description: Evidence created successfully.
            schema:
                $ref: '#/definitions/EvidenceCreated'
        400:
            description: Bad request.
        403:
            description: Unauthorised to create evidence.
        500:
            description: Unexpected error.
    """
    domain = domain_service.get_by_name_or_id(domain_id, show_legacy=False)
    if not domain:
        abort('Unknown domain id')

    supplier = suppliers.get_supplier_by_code(current_user.supplier_code)
    if supplier.data.get('recruiter', '') == 'yes':
        abort('Assessment can\'t be started against a recruiter only supplier')

    existing_evidence = evidence_service.get_latest_evidence_for_supplier_and_domain(
        domain_id,
        current_user.supplier_code
    )
    if domain.name in supplier.assessed_domains:
        abort('This supplier is already assessed for this domain')

    open_assessment = assessments.get_open_assessments(
        domain_id=domain_id,
        supplier_code=current_user.supplier_code
    )
    if open_assessment or (existing_evidence and existing_evidence.status in ['draft', 'submitted']):
        abort(
            'This supplier already has a draft assessment or is awaiting assessment for this domain'
        )

    if brief_id:
        brief = briefs.find(id=brief_id).one_or_none()
        if not brief or brief.status != 'live':
            abort('Brief id does not exist or is not open for responses')

    try:
        data = {}

        if existing_evidence and existing_evidence.status == 'rejected':
            data = existing_evidence.data.copy()
        else:
            # does this supplier already have a max price for this domain set? if so, pre-populate
            current_max_price = suppliers.get_supplier_max_price_for_domain(current_user.supplier_code, domain.name)
            if current_max_price:
                data['maxDailyRate'] = int(current_max_price)

        evidence = evidence_service.create_evidence(
            domain_id,
            current_user.supplier_code,
            current_user.id,
            brief_id=brief_id,
            data=data
        )

    except Exception as e:
        rollbar.report_exc_info()
        abort(e.message)

    publish_tasks.evidence.delay(
        publish_tasks.compress_evidence(evidence),
        'created',
        name=current_user.name,
        domain=domain.name,
        supplier_code=current_user.supplier_code
    )

    return jsonify(evidence.serialize())


@api.route('/evidence/<int:evidence_id>', methods=['GET'])
@login_required
@role_required('supplier')
def get_evidence(evidence_id):
    evidence = evidence_service.get_evidence_by_id(evidence_id)
    if not evidence or current_user.supplier_code != evidence.supplier_code:
        not_found("No evidence for id '%s' found" % (evidence_id))

    data = evidence.serialize()
    data['failed_criteria'] = {}
    data['previous_evidence_id'] = None
    previous_evidence = evidence_service.get_previous_submitted_evidence_for_supplier_and_domain(
        evidence.id,
        evidence.domain.id,
        current_user.supplier_code
    )
    if previous_evidence and previous_evidence.status == 'rejected':
        previous_assessment = evidence_assessment_service.get_assessment_for_rejected_evidence(previous_evidence.id)
        if previous_assessment:
            data['failed_criteria'] = previous_assessment.data.get('failed_criteria', {})
            data['previous_evidence_id'] = previous_evidence.id

    return jsonify(data)


<<<<<<< HEAD
@api.route('/evidence/<int:evidence_id>/view', methods=['GET'])
@login_required
@role_required('supplier')
def get_domain_and_evidence(evidence_id):
    evidence = evidence_service.get_evidence_by_id(evidence_id)
    if not evidence or current_user.supplier_code != evidence.supplier_code:
        not_found("No evidence for id '%s' found" % (evidence_id))

    data = {}
    data = evidence.serialize()
    domain_name = evidence.domain.name
    data['domain_name'] = domain_name

    domain_criteria = domain_criteria_service.get_criteria_by_domain_id(evidence.domain.id)
    criteria_from_domain = {}

    for criteria in domain_criteria:
        criteria_from_domain[criteria.id] = {'name': criteria.name}

    data['domain_criteria'] = criteria_from_domain
=======
@api.route('/case-studies/<int:domain_id>/view', methods=['GET'])
@exception_logger
@login_required
@role_required('supplier')
def get_case_studies(domain_id):
    data = case_studies_by_supplier_code(current_user.supplier_code, domain_id)
    return jsonify(data)


@api.route('/evidence/<int:evidence_id>/view', methods=['GET'])
@exception_logger
@login_required
@role_required('supplier')
def get_domain_and_evidence(evidence_id):
    data = get_domain_and_evidence_data(evidence_id)
>>>>>>> 92f97562
    return jsonify(data)


@api.route('/evidence/<int:evidence_id>/feedback', methods=['GET'])
@login_required
@role_required('supplier')
def get_evidence_feedback(evidence_id):
    evidence = evidence_service.get_evidence_by_id(evidence_id)
    if not evidence or current_user.supplier_code != evidence.supplier_code:
        not_found("No evidence for id '%s' found" % (evidence_id))
    if not evidence.status == 'rejected':
        abort('Only rejected submissions can contain feedback')
    evidence_assessment = evidence_assessment_service.get_assessment_for_rejected_evidence(evidence_id)
    if not evidence_assessment:
        abort('Failed to get the evidence assessment')

    try:
        domain_criteria = DomainCriteria(domain_id=evidence.domain.id, rate=evidence.data.get('maxDailyRate', None))
        criteria_needed = domain_criteria.get_criteria_needed()
    except Exception as e:
        abort(str(e))

    criteria_from_domain = {}
    domain_criteria = domain_criteria_service.get_criteria_by_domain_id(evidence.domain.id)
    for criteria in domain_criteria:
        criteria_from_domain[str(criteria.id)] = criteria.name

    criteria = {}
    failed_criteria = evidence_assessment.data.get('failed_criteria', {})
    vfm = evidence_assessment.data.get('vfm', None)
    for criteria_id, criteria_response in evidence.get_criteria_responses().iteritems():
        has_feedback = True if criteria_id in failed_criteria.keys() else False
        criteria[criteria_id] = {
            "response": criteria_response,
            "name": criteria_from_domain[criteria_id] if criteria_id in criteria_from_domain else '',
            "has_feedback": has_feedback,
            "assessment": failed_criteria[criteria_id] if has_feedback else {}
        }

    current_evidence = evidence_service.get_latest_evidence_for_supplier_and_domain(
        evidence.domain.id,
        current_user.supplier_code
    )

    data = {
        'domain_id': evidence.domain.id,
        'domain_name': evidence.domain.name,
        'criteria': criteria,
        'criteria_needed': criteria_needed,
        'current_evidence_id': current_evidence.id if current_evidence.status == 'draft' else None,
        'vfm': vfm
    }

    return jsonify(data)


@api.route('/evidence/<int:evidence_id>', methods=['PATCH'])
@login_required
@role_required('supplier')
def update_evidence(evidence_id):
    evidence = evidence_service.get_evidence_by_id(evidence_id)
    if not evidence or current_user.supplier_code != evidence.supplier_code:
        not_found("No evidence for id '%s' found" % (evidence_id))

    if evidence.status != 'draft':
        abort('Only draft submissions can be edited')

    data = get_json_from_request()

    if 'created_at' in data:
        del data['created_at']

    publish = False
    if 'publish' in data and data['publish']:
        del data['publish']
        publish = True

    if 'maxDailyRate' in data:
        try:
            data['maxDailyRate'] = int(data['maxDailyRate'])
        except ValueError as e:
            data['maxDailyRate'] = 0

    # Validate the evidence request data
    errors = EvidenceDataValidator(data, evidence=evidence).validate(publish=publish)
    if len(errors) > 0:
            abort(', '.join(errors))

    if publish:
        evidence.submit()
        if current_app.config['JIRA_FEATURES']:
            create_evidence_assessment_in_jira.delay(evidence_id)
        try:
            send_evidence_assessment_requested_notification(evidence_id, evidence.domain_id, current_user.email_address)
        except Exception as e:
            current_app.logger.warn(
                'Failed to send requested assessment email for evidence id: {}, {}'.format(evidence_id, e)
            )

    evidence.data = data
    evidence_service.save_evidence(evidence)

    try:
        publish_tasks.evidence.delay(
            publish_tasks.compress_evidence(evidence),
            'updated',
            name=current_user.name,
            domain=evidence.domain.name,
            supplier_code=current_user.supplier_code
        )

        if publish:
            publish_tasks.evidence.delay(
                publish_tasks.compress_evidence(evidence),
                'submitted',
                name=current_user.name,
                domain=evidence.domain.name,
                supplier_code=current_user.supplier_code
            )
    except Exception as e:
        pass

    return jsonify(evidence.serialize())<|MERGE_RESOLUTION|>--- conflicted
+++ resolved
@@ -134,28 +134,6 @@
     return jsonify(data)
 
 
-<<<<<<< HEAD
-@api.route('/evidence/<int:evidence_id>/view', methods=['GET'])
-@login_required
-@role_required('supplier')
-def get_domain_and_evidence(evidence_id):
-    evidence = evidence_service.get_evidence_by_id(evidence_id)
-    if not evidence or current_user.supplier_code != evidence.supplier_code:
-        not_found("No evidence for id '%s' found" % (evidence_id))
-
-    data = {}
-    data = evidence.serialize()
-    domain_name = evidence.domain.name
-    data['domain_name'] = domain_name
-
-    domain_criteria = domain_criteria_service.get_criteria_by_domain_id(evidence.domain.id)
-    criteria_from_domain = {}
-
-    for criteria in domain_criteria:
-        criteria_from_domain[criteria.id] = {'name': criteria.name}
-
-    data['domain_criteria'] = criteria_from_domain
-=======
 @api.route('/case-studies/<int:domain_id>/view', methods=['GET'])
 @exception_logger
 @login_required
@@ -171,7 +149,6 @@
 @role_required('supplier')
 def get_domain_and_evidence(evidence_id):
     data = get_domain_and_evidence_data(evidence_id)
->>>>>>> 92f97562
     return jsonify(data)
 
 
