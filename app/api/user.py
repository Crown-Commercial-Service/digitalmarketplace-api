--- conflicted
+++ resolved
@@ -256,26 +256,7 @@
             state = ''
             postCode = ''
             try:
-<<<<<<< HEAD
-                organisation_post_state = supplier_business.get_business_name_postCode_state_from_abn(
-                    email_address, abn)
-                organisation_name = organisation_post_state[0]
-                postCode = organisation_post_state[1]
-                state = organisation_post_state[2]
-            except MyAbrError:
-                publish_tasks.user.delay(
-                    user_data,
-                    'abr_failed',
-                    email_address=email_address,
-                    abn=abn
-                )
-            try:
-                application = create_application(
-                    email_address=email_address, name=name, abn=abn,
-                    organisation_name=organisation_name, state=state, postCode=postCode)
-=======
                 application = create_application(email_address=email_address, name=name, abn=abn)
->>>>>>> e3fdeadb
                 user_data['application_id'] = application.id
 
             except (InvalidRequestError, IntegrityError):
