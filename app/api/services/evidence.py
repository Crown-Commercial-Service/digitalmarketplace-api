--- conflicted
+++ resolved
@@ -4,11 +4,7 @@
 
 from app import db
 from app.api.helpers import Service
-<<<<<<< HEAD
-from app.models import Brief, CaseStudy, Domain, Evidence, EvidenceAssessment, Supplier
-=======
 from app.models import Brief, Domain, DomainCriteria, Evidence, EvidenceAssessment, Supplier
->>>>>>> f0d10203
 
 
 class EvidenceService(Service):
@@ -302,36 +298,6 @@
         )
         return query.one_or_none()
 
-    def get_case_studies_by_supplier_code(self, supplier_code, domain_id):
-        # from domain_id get domain_name
-        # the domain_name would be used to check against the case_study_data['service']
-        subquery = (
-            db
-            .session
-            .query(Domain.name)
-            .filter(Domain.id == domain_id)
-            .subquery()
-        )
-
-        query = (
-            db
-            .session
-            .query(
-                func.json_agg(
-                    func.json_build_object(
-                        'id', CaseStudy.id,
-                        'data', CaseStudy.data
-                    )
-                    .label('case_study_data')
-                )
-                .filter(
-                    CaseStudy.supplier_code == supplier_code,
-                    subquery.c.name == CaseStudy.data['service'].astext.label('domain_name')
-                )
-            )
-        )
-        return query.all()
-
     def supplier_has_assessment_for_brief(self, supplier_code, brief_id):
         evidence = self.filter(
             Evidence.supplier_code == supplier_code,
