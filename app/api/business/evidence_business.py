--- conflicted
+++ resolved
@@ -48,32 +48,6 @@
     return True
 
 
-<<<<<<< HEAD
-def case_studies_by_supplier_code(supplier_code, domain_id):
-    case_studies = {}
-    case_studies['data'] = evidence_service.get_case_studies_by_supplier_code(supplier_code, domain_id)
-    # simplify case_studies data structure
-    get_case_study_data = case_studies.get('data')
-    retrieve_list = get_case_study_data[0]
-    case_studies = retrieve_list[0]
-    return case_studies
-
-
-def get_domain_and_evidence_data(evidence_id):
-    evidence = evidence_service.get_evidence_by_id(evidence_id)
-    data = {}
-    data = evidence.serialize()
-    data['domain_name'] = evidence.domain.name
-
-    domain_criteria = domain_criteria_service.get_criteria_by_domain_id(evidence.domain.id)
-    criteria_from_domain = {}
-
-    for criteria in domain_criteria:
-        criteria_from_domain[criteria.id] = {'name': criteria.name}
-
-    data['domain_criteria'] = criteria_from_domain
-=======
 def get_domain_and_evidence_data(evidence_id):
     data = evidence_service.get_data(evidence_id)
->>>>>>> f0d10203
     return data