--- conflicted
+++ resolved
@@ -5,12 +5,7 @@
 
 from . import main
 from .. import db
-<<<<<<< HEAD
 from ..models import ArchivedService, Service, Supplier, Framework
-from ..validation import validate_json_or_400, validate_updater_json_or_400
-=======
-from ..models import ArchivedService, Service, Supplier
->>>>>>> 93f50099
 import traceback
 from ..validation import validate_json_or_400, \
     validate_updater_json_or_400, is_valid_service_id
