from datetime import datetime
from dmutils.formats import DATE_FORMAT

from flask import abort, request, current_app
from sqlalchemy.exc import IntegrityError, DataError

from dmapiclient.audit import AuditTypes

from .. import main
from ...models import db, Brief, BriefResponse, AuditEvent, Framework
from ...utils import (
    get_int_or_400,
    get_json_from_request,
    get_request_page_questions,
    get_valid_page_or_1,
    json_has_required_keys,
    list_result_response,
    paginated_result_response,
    single_result_response,
    validate_and_return_updater_request,
)

from ...brief_utils import get_supplier_service_eligible_for_brief
from ...service_utils import validate_and_return_supplier

COMPLETED_BRIEF_RESPONSE_STATUSES = ['submitted', 'pending-awarded', 'awarded']
RESOURCE_NAME = "briefResponses"


@main.route('/brief-responses', methods=['POST'])
def create_brief_response():
    json_payload = get_json_from_request()
    updater_json = validate_and_return_updater_request()
    page_questions = get_request_page_questions()

    json_has_required_keys(json_payload, ['briefResponses'])
    brief_response_json = json_payload['briefResponses']
    json_has_required_keys(brief_response_json, ['briefId', 'supplierId'])

    try:
        brief = Brief.query.get(brief_response_json['briefId'])
    except DataError:
        brief = None

    if brief is None:
        abort(400, "Invalid brief ID '{}'".format(brief_response_json['briefId']))

    if brief.status != 'live':
        abort(400, "Brief must be live")

    if brief.framework.status not in ['live', 'expired']:
        abort(400, "Brief framework must be live or expired")

    supplier = validate_and_return_supplier(brief_response_json)

    brief_service = get_supplier_service_eligible_for_brief(supplier, brief)
    if not brief_service:
        abort(400, "Supplier is not eligible to apply to this brief")

    # Check if brief response already exists from this supplier
    if BriefResponse.query.filter(BriefResponse.supplier == supplier, BriefResponse.brief == brief).first():
        abort(400, "Brief response already exists for supplier '{}'".format(supplier.supplier_id))

    brief_response = BriefResponse(
        data=brief_response_json,
        supplier=supplier,
        brief=brief,
    )

    brief_role = brief.data["specialistRole"] if brief.lot.slug == "digital-specialists" else None
    service_max_day_rate = brief_service.data[brief_role + "PriceMax"] if brief_role else None

    brief_response.validate(enforce_required=False, required_fields=page_questions, max_day_rate=service_max_day_rate)

    db.session.add(brief_response)
    try:
        db.session.flush()
    except IntegrityError as e:
        db.session.rollback()
        abort(400, format(e))

    audit = AuditEvent(
        audit_type=AuditTypes.create_brief_response,
        user=updater_json['updated_by'],
        data={
            'briefResponseId': brief_response.id,
            'briefResponseJson': brief_response_json,
        },
        db_object=brief_response,
    )

    db.session.add(audit)
    db.session.commit()

    return single_result_response(RESOURCE_NAME, brief_response), 201


@main.route('/brief-responses/<int:brief_response_id>', methods=['POST'])
def update_brief_response(brief_response_id):
    json_payload = get_json_from_request()
    updater_json = validate_and_return_updater_request()
    page_questions = get_request_page_questions()

    json_has_required_keys(json_payload, ['briefResponses'])
    brief_response_json = json_payload['briefResponses']

    brief_response = BriefResponse.query.filter(
        BriefResponse.id == brief_response_id
    ).first_or_404()

    brief = brief_response.brief
    supplier = brief_response.supplier
    brief_service = get_supplier_service_eligible_for_brief(supplier, brief)
    if not brief_service:
        abort(400, "Supplier is not eligible to apply to this brief")

    if brief.status is not 'live':
        abort(400, "Brief must have 'live' status for the brief response to be updated")

    if brief.framework.status not in ['live', 'expired']:
        abort(400, "Brief framework must be live or expired")

    brief_role = brief.data["specialistRole"] if brief.lot.slug == "digital-specialists" else None
    service_max_day_rate = brief_service.data[brief_role + "PriceMax"] if brief_role else None

    brief_response.update_from_json(brief_response_json)

    brief_response.validate(enforce_required=False, required_fields=page_questions, max_day_rate=service_max_day_rate)

    audit = AuditEvent(
        audit_type=AuditTypes.update_brief_response,
        user=updater_json['updated_by'],
        data={
            'briefResponseId': brief_response.id,
            'briefResponseData': brief_response_json
        },
        db_object=brief_response,
    )

    db.session.add(brief_response)
    db.session.add(audit)

    try:
        db.session.commit()
    except IntegrityError as e:
        db.session.rollback()
        abort(400, format(e))

    return single_result_response(RESOURCE_NAME, brief_response), 200


@main.route('/brief-responses/<int:brief_response_id>/submit', methods=['POST'])
def submit_brief_response(brief_response_id):
    updater_json = validate_and_return_updater_request()

    brief_response = BriefResponse.query.filter(
        BriefResponse.id == brief_response_id
    ).first_or_404()

    brief = brief_response.brief
    supplier = brief_response.supplier
    brief_service = get_supplier_service_eligible_for_brief(supplier, brief)
    if not brief_service:
        abort(400, "Supplier is not eligible to apply to this brief")

    if brief.status is not 'live':
        abort(400, "Brief must have 'live' status for the brief response to be submitted")

    if brief.framework.status not in ['live', 'expired']:
        abort(400, "Brief framework must be live or expired")

    brief_role = brief.data["specialistRole"] if brief.lot.slug == "digital-specialists" else None
    service_max_day_rate = brief_service.data[brief_role + "PriceMax"] if brief_role else None

    brief_response.validate(max_day_rate=service_max_day_rate)

    brief_response.submitted_at = datetime.utcnow()

    audit = AuditEvent(
        audit_type=AuditTypes.submit_brief_response,
        user=updater_json['updated_by'],
        data={
            'briefResponseId': brief_response.id
        },
        db_object=brief_response,
    )

    db.session.add(brief_response)
    db.session.add(audit)

    try:
        db.session.commit()
    except IntegrityError as e:
        db.session.rollback()
        abort(400, format(e))

    return single_result_response(RESOURCE_NAME, brief_response), 200


@main.route('/brief-responses/<int:brief_response_id>', methods=['GET'])
def get_brief_response(brief_response_id):
    brief_response = BriefResponse.query.filter(
        BriefResponse.id == brief_response_id
    ).first_or_404()

    return single_result_response(RESOURCE_NAME, brief_response), 200


@main.route('/brief-responses', methods=['GET'])
def list_brief_responses():
    page = get_valid_page_or_1()
    brief_id = get_int_or_400(request.args, 'brief_id')
    supplier_id = get_int_or_400(request.args, 'supplier_id')
    awarded_at = request.args.get('awarded_at')

    if request.args.get('status'):
        statuses = request.args['status'].split(',')
    else:
        statuses = COMPLETED_BRIEF_RESPONSE_STATUSES
    brief_responses = BriefResponse.query.filter(BriefResponse.status.in_(statuses))

    if supplier_id is not None:
        brief_responses = brief_responses.filter(BriefResponse.supplier_id == supplier_id)

    if brief_id is not None:
        brief_responses = brief_responses.filter(BriefResponse.brief_id == brief_id)

    if awarded_at is not None:
<<<<<<< HEAD
        day_start = datetime.strptime(awarded_at, "%Y-%m-%d")
=======
        day_start = datetime.strptime(awarded_at, DATE_FORMAT)
>>>>>>> 300f5f37
        day_end = datetime(day_start.year, day_start.month, day_start.day, 23, 59, 59, 999999)
        brief_responses = brief_responses.has_datetime_field_between(
            'awarded_at', day_start, day_end, inclusive=True
        )

    brief_responses = brief_responses.options(
        db.defaultload(BriefResponse.brief).defaultload(Brief.framework).lazyload("*"),
        db.defaultload(BriefResponse.brief).defaultload(Brief.lot).lazyload("*"),
        db.defaultload(BriefResponse.brief).defaultload(Brief.awarded_brief_response).lazyload("*"),
        db.defaultload(BriefResponse.supplier).lazyload("*"),
    )

    if request.args.get('framework'):
        brief_responses = brief_responses.join(BriefResponse.brief).join(Brief.framework).filter(
            Brief.framework.has(Framework.slug.in_(
                framework_slug.strip() for framework_slug in request.args["framework"].split(",")
            ))
        )

    if brief_id or supplier_id:
        return list_result_response(RESOURCE_NAME, brief_responses), 200

    return paginated_result_response(
        result_name=RESOURCE_NAME,
        results_query=brief_responses,
        page=page,
        per_page=current_app.config['DM_API_BRIEF_RESPONSES_PAGE_SIZE'],
        endpoint='.list_brief_responses',
        request_args=request.args
    ), 200<|MERGE_RESOLUTION|>--- conflicted
+++ resolved
@@ -226,11 +226,7 @@
         brief_responses = brief_responses.filter(BriefResponse.brief_id == brief_id)
 
     if awarded_at is not None:
-<<<<<<< HEAD
-        day_start = datetime.strptime(awarded_at, "%Y-%m-%d")
-=======
         day_start = datetime.strptime(awarded_at, DATE_FORMAT)
->>>>>>> 300f5f37
         day_end = datetime(day_start.year, day_start.month, day_start.day, 23, 59, 59, 999999)
         brief_responses = brief_responses.has_datetime_field_between(
             'awarded_at', day_start, day_end, inclusive=True
