from datetime import datetime
from dmapiclient.audit import AuditTypes
from sqlalchemy import func
from sqlalchemy.exc import IntegrityError, DataError
from flask import jsonify, abort, request, current_app

from app import db, encryption
from app.main import main
from app.models import (
    AuditEvent, Contact, DraftService, Framework, Supplier, SupplierContact, SupplierFramework, SupplierUserInviteLog,
    User
)
from app.utils import get_json_from_request, json_has_required_keys, \
    json_has_matching_id, pagination_links, get_valid_page_or_1, validate_and_return_updater_request
from app.validation import validate_user_json_or_400, validate_user_auth_json_or_400


@main.route('/users/auth', methods=['POST'])
def auth_user():
    json_payload = get_json_from_request()
    json_has_required_keys(json_payload, ["authUsers"])
    json_payload = json_payload["authUsers"]
    validate_user_auth_json_or_400(json_payload)

    user = User.get_by_email_address(json_payload['emailAddress'].lower())

    if user is None:
        return jsonify(authorization=False), 404
    elif encryption.authenticate_user(json_payload['password'], user) and user.active:
        user.logged_in_at = datetime.utcnow()
        user.failed_login_count = 0
        db.session.add(user)
        db.session.commit()

        return jsonify(users=user.serialize()), 200
    else:
        user.failed_login_count += 1
        db.session.add(user)
        db.session.commit()

        return jsonify(authorization=False), 403


@main.route('/users/<int:user_id>', methods=['GET'])
def get_user_by_id(user_id):
    user = User.query.filter(
        User.id == user_id
    ).first_or_404()
    return jsonify(users=user.serialize())


@main.route('/users', methods=['GET'])
def list_users():
    user_query = User.query.order_by(User.id)
    page = get_valid_page_or_1()

    # email_address is a primary key
    email_address = request.args.get('email_address')
    if email_address:
        user = user_query.filter(
            User.email_address == email_address.lower()
        ).first_or_404()

        return jsonify(
            users=[user.serialize()],
            links={}
        )

    supplier_code = request.args.get('supplier_code')
    if supplier_code is not None:
        try:
            supplier_code = int(supplier_code)
        except ValueError:
            abort(400, "Invalid supplier_code: {}".format(supplier_code))

        supplier = Supplier.query.filter(Supplier.code == supplier_code).all()
        if not supplier:
            abort(404, "supplier_code '{}' not found".format(supplier_code))

        user_query = user_query.filter(User.supplier_code == supplier_code)

    users = user_query.paginate(
        page=page,
        per_page=current_app.config['DM_API_USER_PAGE_SIZE'],
    )

    return jsonify(
        users=[user.serialize() for user in users.items],
        links=pagination_links(
            users,
            '.list_users',
            request.args
        )
    )


@main.route('/users', methods=['POST'])
def create_user():

    json_payload = get_json_from_request()
    json_has_required_keys(json_payload, ["users"])
    json_payload = json_payload["users"]
    validate_user_json_or_400(json_payload)

    user = User.query.filter(
        User.email_address == json_payload['emailAddress'].lower()).first()

    if user:
        abort(409, "User already exists")

    if 'hashpw' in json_payload and not json_payload['hashpw']:
        password = json_payload['password']
    else:
        password = encryption.hashpw(json_payload['password'])

    now = datetime.utcnow()
    user = User(
        email_address=json_payload['emailAddress'].lower(),
        phone_number=json_payload.get('phoneNumber') or None,
        name=json_payload['name'],
        role=json_payload['role'],
        password=password,
        active=True,
        created_at=now,
        updated_at=now,
        password_changed_at=now
    )

    audit_data = {}

    if "supplierCode" in json_payload:
        user.supplier_code = json_payload['supplierCode']
        audit_data['supplier_code'] = user.supplier_code

    check_supplier_role(user.role, user.supplier_code)

    try:
        db.session.add(user)
        db.session.flush()

        audit = AuditEvent(
            audit_type=AuditTypes.create_user,
            user=json_payload['emailAddress'].lower(),
            data=audit_data,
            db_object=user
        )

        db.session.add(audit)
        db.session.commit()
    except IntegrityError:
        db.session.rollback()
        abort(400, "Invalid supplier code")
    except DataError:
        db.session.rollback()
        abort(400, "Invalid user role")

    return jsonify(users=user.serialize()), 201


@main.route('/users/<int:user_id>', methods=['POST'])
def update_user(user_id):
    """
        Update a user. Looks user up in DB, and updates where necessary.
    """
    update_details = validate_and_return_updater_request()

    user = User.query.filter(
        User.id == user_id
    ).first_or_404()

    json_payload = get_json_from_request()
    json_has_required_keys(json_payload, ["users"])
    user_update = json_payload["users"]

    json_has_matching_id(user_update, user_id)

    if 'password' in user_update:
        user.password = encryption.hashpw(user_update['password'])
        user.password_changed_at = datetime.utcnow()
        user_update['password'] = 'updated'
    if 'active' in user_update:
        user.active = user_update['active']
    if 'name' in user_update:
        user.name = user_update['name']
    if 'emailAddress' in user_update:
        user.email_address = user_update['emailAddress']
    if 'role' in user_update:
        if user.role == 'supplier' and user_update['role'] != user.role:
            user.supplier_code = None
            user_update.pop('supplierCode', None)
        user.role = user_update['role']
    if 'supplierCode' in user_update:
        user.supplier_code = user_update['supplierCode']
    if 'locked' in user_update and not user_update['locked']:
        user.failed_login_count = 0

    check_supplier_role(user.role, user.supplier_code)

    audit = AuditEvent(
        audit_type=AuditTypes.update_user,
        user=update_details.get('updated_by', 'no user data'),
        data={
            'user': user.email_address,
            'update': user_update
        },
        db_object=user
    )

    db.session.add(user)
    db.session.add(audit)

    try:
        db.session.commit()
        return jsonify(users=user.serialize()), 200
    except (IntegrityError, DataError):
        db.session.rollback()
        abort(400, "Could not update user with: {0}".format(user_update))


@main.route('/users/export/<framework_slug>', methods=['GET'])
def export_users_for_framework(framework_slug):

    # 400 if framework slug is invalid
    framework = Framework.query.filter(Framework.slug == framework_slug).first()
    if not framework:
        abort(400, 'invalid framework')

    if framework.status == 'coming':
        abort(400, 'framework not yet open')

    supplier_frameworks_and_suppliers_and_users = db.session.query(
        SupplierFramework, Supplier, User
    ).join(
        Supplier, User, Framework
    ).filter(
        Framework.slug == framework_slug
    ).filter(
        User.active.is_(True)
    ).all()

    submitted_draft_counts_per_supplier = {}
    user_rows = []

    for sf, s, u in supplier_frameworks_and_suppliers_and_users:

        # always get the declaration status
        declaration_status = sf.declaration.get('status') if sf.declaration else 'unstarted'
        application_status = ''
        application_result = ''
        framework_agreement = ''

        # if framework is pending, live, or expired
        if framework.status != 'open':

            # get number of completed draft services per supplier
            # `application_status` is based on a complete declaration and at least one completed draft service
            if sf.supplier_code not in submitted_draft_counts_per_supplier.keys():
                submitted_draft_counts_per_supplier[sf.supplier_code] = db.session.query(
                    func.count()
                ).filter(
                    DraftService.supplier_code == sf.supplier_code,
                    DraftService.framework_id == sf.framework_id,
                    DraftService.status == 'submitted'
                ).scalar()

            submitted_draft_count = submitted_draft_counts_per_supplier[sf.supplier_code]
            application_status = \
                'application' if submitted_draft_count and declaration_status == 'complete' else 'no_application'
            if sf.on_framework is None:
                application_result = 'no result'
            else:
                application_result = 'pass' if sf.on_framework else 'fail'
            framework_agreement = bool(sf.agreement_returned_at)

        user_rows.append({
            'user_email': u.email_address,
            'user_name': u.name,
            'supplier_code': s.code,
            'declaration_status': declaration_status,
            'application_status': application_status,
            'framework_agreement': framework_agreement,
            'application_result': application_result
        })

    return jsonify(users=[user for user in user_rows])


<<<<<<< HEAD
@main.route("/users/check-buyer-email", methods=["GET"])
def email_has_valid_buyer_domain():
    email_address = request.args.get('email_address')
    if not email_address:
        abort(400, "'email_address' is a required parameter")

    return jsonify(valid=is_valid_buyer_email(email_address))


def invite_response(db_results):
    def serialize_result(result):
        return {
            'contact': result[0].serialize(),
            'supplierCode': result[1],
            'supplierName': result[2],
        }

    return jsonify(results=[serialize_result(r) for r in db_results])


=======
>>>>>>> e9f28aef
@main.route('/users/supplier-invite/list-candidates', methods=['GET'])
def list_supplier_account_invite_candidates():
    # NB: outer joins allow missing rows (nulls appear instead)
    joined_tables = db.session.query(Contact, Supplier.code, Supplier.name).select_from(SupplierContact) \
        .join(Supplier) \
        .join(Contact) \
        .outerjoin(SupplierUserInviteLog) \
        .outerjoin(User, Contact.email == User.email_address)
    # Current logic is that anyone who doesn't have an account and hasn't been invited yet gets an invite
    results = joined_tables.filter(User.id.is_(None)).filter(SupplierUserInviteLog.invite_sent.is_(None))

    return invite_response(results)


@main.route('/users/supplier-invite/list-unclaimed-invites', methods=['GET'])
def list_unclaimed_supplier_account_invites():
    # Supplier invites that still aren't matched with an existing account
    joined_tables = db.session.query(Contact, Supplier.code, Supplier.name) \
        .select_from(Supplier) \
        .join(SupplierUserInviteLog) \
        .join(Contact) \
        .outerjoin(User, Contact.email == User.email_address)
    results = joined_tables.filter(User.id.is_(None))

    return invite_response(results)


@main.route('/users/supplier-invite', methods=['POST'])
def record_supplier_invite():
    json_data = get_json_from_request()
    json_has_required_keys(json_data, ('supplierCode', 'email'))

    supplier_contact = SupplierContact.query.join(Supplier).join(Contact) \
        .filter(Supplier.code == json_data['supplierCode']) \
        .filter(Contact.email == json_data['email']) \
        .first()
    if supplier_contact is None:
        abort(400, 'No matching supplier and contact found')

    log_entry = SupplierUserInviteLog(supplier_id=supplier_contact.supplier_id, contact_id=supplier_contact.contact_id)
    db.session.merge(log_entry)
    db.session.commit()

    return jsonify(message='done')


def check_supplier_role(role, supplier_code):
    if role == 'supplier' and supplier_code is None:
        abort(400, "'supplier_code' is required for users with 'supplier' role")
    elif role != 'supplier' and supplier_code is not None:
        abort(400, "'supplier_code' is only valid for users with 'supplier' role, not '{}'".format(role))<|MERGE_RESOLUTION|>--- conflicted
+++ resolved
@@ -285,16 +285,6 @@
     return jsonify(users=[user for user in user_rows])
 
 
-<<<<<<< HEAD
-@main.route("/users/check-buyer-email", methods=["GET"])
-def email_has_valid_buyer_domain():
-    email_address = request.args.get('email_address')
-    if not email_address:
-        abort(400, "'email_address' is a required parameter")
-
-    return jsonify(valid=is_valid_buyer_email(email_address))
-
-
 def invite_response(db_results):
     def serialize_result(result):
         return {
@@ -306,8 +296,6 @@
     return jsonify(results=[serialize_result(r) for r in db_results])
 
 
-=======
->>>>>>> e9f28aef
 @main.route('/users/supplier-invite/list-candidates', methods=['GET'])
 def list_supplier_account_invite_candidates():
     # NB: outer joins allow missing rows (nulls appear instead)
