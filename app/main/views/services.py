--- conflicted
+++ resolved
@@ -1,6 +1,4 @@
 from datetime import datetime
-import traceback
-
 from flask import jsonify, abort, request
 from sqlalchemy.exc import IntegrityError, DatabaseError
 
@@ -8,15 +6,10 @@
 from app.main import helpers
 from ... import db
 from ...models import ArchivedService, Service, Supplier, Framework
-<<<<<<< HEAD
 import traceback
 from ...validation import detect_framework_or_400, \
     validate_updater_json_or_400, is_valid_service_id_or_400
-=======
-from ...validation import validate_json_or_400, \
-    validate_updater_json_or_400, is_valid_service_id
 from ..utils import url_for, pagination_links, drop_foreign_fields, link
->>>>>>> d59a3cd0
 
 
 # TODO: This should probably not be here
@@ -209,7 +202,7 @@
         db.session.rollback()
         abort(400, "Unknown supplier ID provided")
 
-    return "", http_status
+    return "", 201
 
 
 @main.route('/services/<string:service_id>', methods=['GET'])
@@ -251,16 +244,7 @@
         link("self", url_for(".get_service",
                              service_id=data['id']))
     ]
-<<<<<<< HEAD
     return data
-
-
-def drop_foreign_fields(service):
-    service = service.copy()
-    for key in ['supplierName', 'links']:
-        service.pop(key, None)
-
-    return service
 
 
 def link(rel, href):
@@ -271,41 +255,6 @@
         }
 
 
-def url_for(*args, **kwargs):
-    kwargs.setdefault('_external', True)
-    return base_url_for(*args, **kwargs)
-
-
-def pagination_links(pagination, endpoint, args):
-    return [
-        link(rel, url_for(endpoint,
-                          **dict(list(args.items()) +
-                                 list({'page': page}.items()))))
-        for rel, page in [('next', pagination.next_num),
-                          ('prev', pagination.prev_num)]
-        if 0 < page <= pagination.pages
-    ]
-
-
-def get_json_from_request():
-    if request.content_type not in ['application/json',
-                                    'application/json; charset=UTF-8']:
-        abort(400, "Unexpected Content-Type, expecting 'application/json'")
-    data = request.get_json()
-    if data is None:
-        abort(400, "Invalid JSON; must be a valid JSON object")
-    return data
-
-
-def json_has_required_keys(data, keys):
-    for key in keys:
-        if key not in data.keys():
-            abort(400, "Invalid JSON must have '%s' key(s)" % keys)
-
-
 def json_has_matching_id(data, id):
     if 'id' in data and not id == data['id']:
-        abort(400, "service_id parameter must match service_id in data")
-=======
-    return data
->>>>>>> d59a3cd0
+        abort(400, "service_id parameter must match service_id in data")