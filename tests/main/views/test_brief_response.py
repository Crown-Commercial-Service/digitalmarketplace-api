"""Tests for brief response views in app/views/brief_responses.py."""
from datetime import datetime, timedelta
from freezegun import freeze_time
import json
import mock
import pytest

from dmapiclient.audit import AuditTypes

from app.main.views.brief_responses import COMPLETED_BRIEF_RESPONSE_STATUSES
from app.models import db, Lot, Brief, BriefResponse, AuditEvent, Service, Framework, SupplierFramework
from tests.bases import BaseApplicationTest, JSONUpdateTestMixin
from tests.helpers import FixtureMixin

from ... import example_listings


class BaseBriefResponseTest(BaseApplicationTest, FixtureMixin):
    def setup(self):
        super(BaseBriefResponseTest, self).setup()

        self.supplier_ids = self.setup_dummy_suppliers(2)
        supplier_frameworks = [
            SupplierFramework(supplier_id=supplier_id, framework_id=5)
            for supplier_id in self.supplier_ids
        ]
        brief = Brief(
            data=example_listings.brief_data().example(),
            status='live', framework_id=5, lot=Lot.query.get(5)
        )

        service = Service(
            service_id='1234560987654321',
            data={'locations': [brief.data['location']]},
            status='published',
            framework_id=5,
            lot_id=5,
            supplier_id=0,
        )

        specialist_brief = Brief(
            data=example_listings.brief_data().example(),
            status='live', framework_id=5, lot=Lot.query.get(6)
        )

        specialist_service = Service(
            service_id='1234560987654322',
            data={'developerLocations': [specialist_brief.data['location']],
                  'developerPriceMin': "0",
                  'developerPriceMax': "1000"},
            status='published',
            framework_id=5,
            lot_id=6,
            supplier_id=0,
        )

        db.session.add_all([service, specialist_service, brief, specialist_brief] + supplier_frameworks)
        db.session.commit()
        self.brief_id = brief.id
        self.specialist_brief_id = specialist_brief.id

    def setup_dummy_brief_response(
            self, brief_id=None, supplier_id=0, submitted_at=datetime(2016, 1, 2), award_details=None
    ):

        brief_response = BriefResponse(
            data=example_listings.brief_response_data().example(),
            supplier_id=supplier_id, brief_id=brief_id or self.brief_id,
            submitted_at=submitted_at,
            award_details=award_details if award_details else {}
        )

        db.session.add(brief_response)
        db.session.commit()

        return brief_response.id

<<<<<<< HEAD
    def setup_dummy_awarded_brief_response(self, brief_id=None, notified_at=None, awarded_at=None):
=======
    def setup_dummy_awarded_brief_response(self, brief_id=None, awarded_at=None):
>>>>>>> 300f5f37
        self.setup_dummy_briefs(1, status="closed", brief_start=brief_id or self.brief_id)
        awarded_brief_response_id = self.setup_dummy_brief_response(
            brief_id=brief_id or self.brief_id, award_details={'pending': True}
        )
        awarded_brief_response = BriefResponse.query.get(awarded_brief_response_id)
        awarded_brief_response.awarded_at = awarded_at or datetime.utcnow()
        db.session.add(awarded_brief_response)
        db.session.commit()

        return awarded_brief_response.id

    def create_brief_response(self, supplier_id=0, brief_id=None, data=None):
        brief_responses_data = {
            'briefId': brief_id or self.brief_id,
            'supplierId': supplier_id,
        }

        if data:
            brief_responses_data = dict(data, **brief_responses_data)

        return self.client.post(
            '/brief-responses',
            data=json.dumps({
                'updated_by': 'test@example.com',
                'briefResponses': brief_responses_data,
                'page_questions': list(data) if data else None
            }),
            content_type='application/json'
        )

    def get_brief_response(self, brief_response_id):
        return self.client.get('/brief-responses/{}'.format(brief_response_id))

    def list_brief_responses(self, **parameters):
        return self.client.get('/brief-responses', query_string=parameters)

    def _update_brief_response(self, brief_response_id, brief_response_data):
        return self.client.post(
            '/brief-responses/{}'.format(brief_response_id),
            data=json.dumps({
                'updated_by': 'test@example.com',
                'briefResponses': brief_response_data,
                'page_questions': list(brief_response_data.keys())
            }),
            content_type='application/json'
        )

    def _submit_brief_response(self, brief_response_id):
        return self.client.post(
            '/brief-responses/{}/submit'.format(brief_response_id),
            data=json.dumps({
                'updated_by': 'test@example.com',
            }),
            content_type='application/json'
        )


class TestCreateBriefResponse(BaseBriefResponseTest, JSONUpdateTestMixin):
    endpoint = '/brief-responses'
    method = 'post'

    def test_create_new_brief_response_with_no_page_questions(self, live_dos_framework):
        res = self.create_brief_response()

        data = json.loads(res.get_data(as_text=True))

        assert res.status_code == 201, data
        assert data['briefResponses']['supplierName'] == 'Supplier 0'
        assert data['briefResponses']['briefId'] == self.brief_id

    def test_create_new_brief_response_with_page_questions(self, live_dos_framework):
        res = self.create_brief_response(data={
            "respondToEmailAddress": "email@email.com"
        })

        data = json.loads(res.get_data(as_text=True))

        assert res.status_code == 201, data
        assert data['briefResponses']['supplierName'] == 'Supplier 0'
        assert data['briefResponses']['briefId'] == self.brief_id

    def test_create_new_brief_response_with_expired_framework(self, expired_dos_framework):
        res = self.create_brief_response()

        data = json.loads(res.get_data(as_text=True))

        assert res.status_code == 201, data
        assert data['briefResponses']['supplierName'] == 'Supplier 0'
        assert data['briefResponses']['briefId'] == self.brief_id

    def test_create_new_brief_response_with_missing_answer_to_page_question_will_error(self, live_dos_framework):
        res = self.client.post(
            '/brief-responses',
            data=json.dumps({
                'updated_by': 'test@example.com',
                'briefResponses': {
                    'briefId': self.brief_id,
                    'supplierId': 0,
                    'respondToEmailAddress': 'email@email.com'
                },
                'page_questions': ['respondToEmailAddress', 'availability']
            }),
            content_type='application/json'
        )

        data = json.loads(res.get_data(as_text=True))

        assert res.status_code == 400
        assert data == {'error': {'availability': 'answer_required'}}

    def test_create_brief_response_creates_an_audit_event(self, live_dos_framework):
        res = self.create_brief_response()

        assert res.status_code == 201, res.get_data(as_text=True)

        audit_events = AuditEvent.query.filter(
            AuditEvent.type == AuditTypes.create_brief_response.value
        ).all()

        assert len(audit_events) == 1
        assert audit_events[0].data == {
            'briefResponseId': json.loads(res.get_data(as_text=True))['briefResponses']['id'],
            'briefResponseJson': {
                'briefId': self.brief_id,
                'supplierId': 0,
            }
        }

    def test_cannot_create_brief_response_with_empty_json(self, live_dos_framework):
        res = self.client.post(
            '/brief-responses',
            data=json.dumps({
                'updated_by': 'test@example.com',
            }),
            content_type='application/json'
        )

        assert res.status_code == 400

    def test_cannot_create_brief_response_without_supplier_id(self, live_dos_framework):
        res = self.client.post(
            '/brief-responses',
            data=json.dumps({
                'updated_by': 'test@example.com',
                'briefResponses': {
                    "briefId": self.brief_id
                }
            }),
            content_type='application/json'
        )

        assert res.status_code == 400
        assert 'supplierId' in res.get_data(as_text=True)

    def test_cannot_create_brief_response_without_brief_id(self, live_dos_framework):
        res = self.client.post(
            '/brief-responses',
            data=json.dumps({
                'updated_by': 'test@example.com',
                'briefResponses': {
                    "supplierId": 0
                }
            }),
            content_type='application/json'
        )

        assert res.status_code == 400
        assert 'briefId' in res.get_data(as_text=True)

    def test_cannot_create_brief_response_with_non_integer_supplier_id(self, live_dos_framework):
        res = self.create_brief_response(supplier_id='not a number')

        assert res.status_code == 400
        assert 'Invalid supplier ID' in res.get_data(as_text=True)

    def test_cannot_create_brief_response_with_non_integer_brief_id(self, live_dos_framework):
        res = self.create_brief_response(brief_id='not a number')

        assert res.status_code == 400
        assert 'Invalid brief ID' in res.get_data(as_text=True)

    def test_cannot_create_brief_response_when_brief_doesnt_exist(self, live_dos_framework):
        res = self.create_brief_response(brief_id=self.brief_id + 100)

        assert res.status_code == 400
        assert 'Invalid brief ID' in res.get_data(as_text=True)

    def test_cannot_create_brief_response_when_supplier_doesnt_exist(self, live_dos_framework):
        res = self.create_brief_response(supplier_id=999)

        assert res.status_code == 400
        assert 'Invalid supplier ID' in res.get_data(as_text=True)

    def test_cannot_create_brief_response_when_supplier_isnt_eligible(self, live_dos_framework):
        res = self.create_brief_response(supplier_id=1)

        assert res.status_code == 400
        assert 'Supplier is not eligible to apply to this brief' in res.get_data(as_text=True)

    def test_cannot_create_a_brief_response_if_framework_status_is_not_live_or_expired(self, live_dos_framework):
        framework_id = live_dos_framework['id']
        for framework_status in [status for status in Framework.STATUSES if status not in ('live', 'expired')]:
            db.session.execute(
                "UPDATE frameworks SET status=:status WHERE id = :framework_id",
                {
                    'status': framework_status,
                    'framework_id': framework_id,
                },
            )

            res = self.create_brief_response()
            data = json.loads(res.get_data(as_text=True))

            assert res.status_code == 400
            assert data == {'error': 'Brief framework must be live or expired'}

    def test_cannot_respond_to_a_brief_that_isnt_live(self, live_dos_framework):
        brief = Brief(
            data={}, status='draft', framework_id=5, lot=Lot.query.get(5)
        )
        db.session.add(brief)
        db.session.commit()

        res = self.create_brief_response(brief_id=brief.id)

        assert res.status_code == 400
        assert "Brief must be live" in res.get_data(as_text=True)

    def test_cannot_respond_to_a_brief_more_than_once_from_the_same_supplier(self, live_dos_framework):
        self.create_brief_response()
        res = self.create_brief_response()

        assert res.status_code == 400, res.get_data(as_text=True)
        assert 'Brief response already exists' in res.get_data(as_text=True)

    def test_day_rate_should_be_less_than_service_max_price(self, live_dos_framework):
        res = self.create_brief_response(
            brief_id=self.specialist_brief_id,
            data={"dayRate": "100000"}
        )

        data = json.loads(res.get_data(as_text=True))

        assert res.status_code == 400
        assert data["error"]["dayRate"] == 'max_less_than_min'

    def test_cannot_create_brief_response_with_invalid_json(self, live_dos_framework):
        res = self.client.post(
            '/brief-responses',
            data=json.dumps({
                'updated_by': 'test@example.com',
                'briefResponses': {
                    "supplierId": 0,
                    "briefId": self.brief_id,
                    "essentialRequirementsMet": 'string'
                },
                'page_questions': ["essentialRequirementsMet"]
            }),
            content_type='application/json'
        )

        data = json.loads(res.get_data(as_text=True))

        assert res.status_code == 400
        assert data['error']['essentialRequirementsMet'] == 'not_required_value'

    def test_create_digital_specialists_brief_response(self, live_dos_framework):
        res = self.create_brief_response(
            brief_id=self.specialist_brief_id,
            data={
                "essentialRequirementsMet": True,
                "respondToEmailAddress": "supplier@email.com",
                "availability": "24/12/2016",
                "dayRate": "500",
            }
        )

        assert res.status_code == 201

    def test_cannot_respond_to_a_brief_with_wrong_number_of_essential_or_nice_to_have_reqs(self, live_dos_framework):
        res = self.client.post(
            '/brief-responses',
            data=json.dumps({
                'updated_by': 'test@example.com',
                'briefResponses': {
                    "supplierId": 0,
                    "briefId": self.brief_id,
                    "essentialRequirements": [{'evidence': 'Some'}],
                    "niceToHaveRequirements": [{'yesNo': True, 'evidence': 'Some'}]
                },
                'page_questions': ["essentialRequirements", "niceToHaveRequirements"]
            }),
            content_type='application/json'
        )

        data = json.loads(res.get_data(as_text=True))

        assert res.status_code == 400, res.get_data(as_text=True)
        assert data['error']['essentialRequirements'] == 'answer_required'
        assert data['error']['niceToHaveRequirements'] == 'answer_required'


class TestUpdateBriefResponse(BaseBriefResponseTest):
    def setup(self):
        super(TestUpdateBriefResponse, self).setup()
        res = self.create_brief_response()
        self.brief_response_id = json.loads(res.get_data(as_text=True))['briefResponses']['id']

    def test_update_brief_response_succeeds_and_creates_audit_event(self, live_dos_framework):
        res = self._update_brief_response(
            self.brief_response_id, {'essentialRequirementsMet': True}
        )
        assert res.status_code == 200

        data = json.loads(res.get_data(as_text=True))['briefResponses']

        assert data['id'] == self.brief_response_id
        assert data['briefId'] == self.brief_id
        assert data['supplierId'] == 0
        assert data['essentialRequirementsMet'] is True

        audit_events = AuditEvent.query.filter(
            AuditEvent.type == AuditTypes.update_brief_response.value
        ).all()

        assert len(audit_events) == 1
        assert audit_events[0].data == {
            'briefResponseId': self.brief_response_id,
            'briefResponseData': {'essentialRequirementsMet': True}
        }

    def test_update_brief_response_with_expired_framework(self, expired_dos_framework):
        res = self._update_brief_response(self.brief_response_id, {'respondToEmailAddress': 'newemail@email.com'})
        assert res.status_code == 200

    def test_update_brief_response_that_does_not_exist_will_404(self, live_dos_framework):
        res = self._update_brief_response(100, {'respondToEmailAddress': 'newemail@email.com'})
        assert res.status_code == 404

    def test_can_not_update_brief_response_for_framework_that_is_not_live_or_expired(self, live_dos_framework):
        for framework_status in [status for status in Framework.STATUSES if status not in ('live', 'expired')]:
            db.session.execute(
                "UPDATE frameworks SET status=:status WHERE slug='digital-outcomes-and-specialists'",
                {'status': framework_status},
            )

            res = self._update_brief_response(
                self.brief_response_id,
                {'respondToEmailAddress': 'newemail@email.com'}
            )

            data = json.loads(res.get_data(as_text=True))
            assert res.status_code == 400
            assert data == {'error': 'Brief framework must be live or expired'}

    def test_can_not_update_brief_response_if_supplier_is_ineligible_for_brief(self, live_dos_framework):
        with mock.patch('app.main.views.brief_responses.get_supplier_service_eligible_for_brief') as mock_patch:
            mock_patch.return_value = None

            res = self._update_brief_response(self.brief_response_id, {'respondToEmailAddress': 'newemail@email.com'})
            data = json.loads(res.get_data(as_text=True))

            assert res.status_code == 400
            assert data == {'error': 'Supplier is not eligible to apply to this brief'}

    @pytest.mark.parametrize('brief_status', ['closed', 'cancelled', 'unsuccessful', 'withdrawn', 'draft'])
    def test_cannot_update_brief_response_when_brief_is_not_live(self, live_dos_framework, brief_status):
        # Create dummy brief and brief_response
        self.setup_dummy_briefs(1, status=brief_status, brief_start=1234)
        brief_response_id = self.setup_dummy_brief_response(brief_id=1234)

        # Update brief response
        res = self._update_brief_response(brief_response_id, {'respondToEmailAddress': 'newemail@email.com'})
        assert res.status_code == 400
        data = json.loads(res.get_data(as_text=True))
        assert data == {'error': "Brief must have 'live' status for the brief response to be updated"}

    def test_can_not_submit_a_brief_response_that_already_been_awarded(self, live_dos_framework):
        # As above, but for an awarded Brief
        awarded_brief_response_id = self.setup_dummy_awarded_brief_response(brief_id=111)

        res = self._update_brief_response(awarded_brief_response_id, {'respondToEmailAddress': 'newemail@email.com'})
        assert res.status_code == 400

        data = json.loads(res.get_data(as_text=True))
        assert data == {'error': "Brief must have 'live' status for the brief response to be updated"}

    def test_update_brief_response_with_missing_answer_to_page_question_will_error(self, live_dos_framework):
        res = self.client.post(
            '/brief-responses/{}'.format(self.brief_response_id),
            data=json.dumps({
                'updated_by': 'test@example.com',
                'briefResponses': {'respondToEmailAddress': 'newemail@email.com'},
                'page_questions': ['respondToEmailAddress', 'niceToHaveRequirements']
            }),
            content_type='application/json'
        )

        assert res.status_code == 400
        data = json.loads(res.get_data(as_text=True))
        assert data == {'error': {'niceToHaveRequirements': 'answer_required'}}

    def test_essential_requirements_met_must_be_answered_as_true(self, live_dos_framework):
        res = self._update_brief_response(
            self.brief_response_id, {'essentialRequirementsMet': False}
        )
        assert res.status_code == 400

        data = json.loads(res.get_data(as_text=True))
        assert data["error"] == {'essentialRequirementsMet': 'not_required_value'}

    def test_cannot_update_brief_response_with_wrong_number_of_essential_or_nice_to_have_reqs(self, live_dos_framework):
        res = self._update_brief_response(
            self.brief_response_id,
            {
                "essentialRequirements": [{'evidence': 'Some'}],
                "niceToHaveRequirements": [{'yesNo': True, 'evidence': 'Some'}]
            }
        )

        data = json.loads(res.get_data(as_text=True))

        assert res.status_code == 400, res.get_data(as_text=True)
        assert data['error']['essentialRequirements'] == 'answer_required'
        assert data['error']['niceToHaveRequirements'] == 'answer_required'


class TestSubmitBriefResponse(BaseBriefResponseTest):
    valid_brief_response_data = {
        'essentialRequirementsMet': True,
        'essentialRequirements': [{'evidence': 'text'}] * 5,
        'niceToHaveRequirements': [{'yesNo': True, 'evidence': 'text'}] * 5,
        'availability': u'a',
        'respondToEmailAddress': 'supplier@email.com'
    }

    def setup(self):
        super(TestSubmitBriefResponse, self).setup()

    def _setup_existing_brief_response(self):
        res = self.create_brief_response(data=self.valid_brief_response_data)

        assert res.status_code == 201
        self.brief_response_id = json.loads(res.get_data(as_text=True))['briefResponses']['id']

    def test_valid_draft_brief_response_can_be_submitted_for_live_framework(self, live_dos_framework):
        self._setup_existing_brief_response()

        with freeze_time('2016-9-28'):
            res = self._submit_brief_response(self.brief_response_id)
        assert res.status_code == 200

        brief_response = json.loads(res.get_data(as_text=True))['briefResponses']

        assert brief_response['status'] == 'submitted'
        assert brief_response['submittedAt'] == '2016-09-28T00:00:00.000000Z'

    def test_valid_draft_brief_response_can_be_submitted_for_expired_framework(self, expired_dos_framework):
        self._setup_existing_brief_response()

        with freeze_time('2016-9-28'):
            res = self._submit_brief_response(self.brief_response_id)
        assert res.status_code == 200

        brief_response = json.loads(res.get_data(as_text=True))['briefResponses']

        assert brief_response['status'] == 'submitted'
        assert brief_response['submittedAt'] == '2016-09-28T00:00:00.000000Z'

    def test_submit_brief_response_creates_an_audit_event(self, live_dos_framework):
        self._setup_existing_brief_response()
        self._submit_brief_response(self.brief_response_id)

        audit_events = AuditEvent.query.filter(
            AuditEvent.type == AuditTypes.submit_brief_response.value
        ).all()

        assert len(audit_events) == 1
        assert audit_events[0].data == {
            'briefResponseId': self.brief_response_id
        }

    def test_submit_brief_response_that_doesnt_exist_will_404(self):
        res = self._submit_brief_response(100)
        assert res.status_code == 404

    @pytest.mark.parametrize('brief_status', ['draft', 'closed', 'unsuccessful', 'cancelled', 'withdrawn'])
    def test_can_not_submit_a_brief_response_for_a_non_live_brief(self, live_dos_framework, brief_status):
        self.setup_dummy_briefs(1, status=brief_status, brief_start=1234)
        # Create dummy brief_response which has been submitted
        brief_response_id = self.setup_dummy_brief_response(brief_id=1234)

        res = self._submit_brief_response(brief_response_id)
        assert res.status_code == 400
        data = json.loads(res.get_data(as_text=True))
        assert data == {'error': "Brief must have 'live' status for the brief response to be submitted"}

    def test_can_not_submit_a_brief_response_that_already_been_awarded(self, live_dos_framework):
        # As above, but for an awarded Brief
        awarded_brief_response_id = self.setup_dummy_awarded_brief_response(brief_id=111)

        repeat_res = self._submit_brief_response(awarded_brief_response_id)
        assert repeat_res.status_code == 400

        data = json.loads(repeat_res.get_data(as_text=True))
        assert data == {'error': "Brief must have 'live' status for the brief response to be submitted"}

    @pytest.mark.parametrize('framework_status', [i for i in Framework.STATUSES if i not in ['live', 'expired']])
    def test_can_not_submit_a_brief_response_for_a_framework_that_is_not_live_or_expired(
            self,
            live_dos_framework,
            framework_status
    ):
        # If a brief response already exists delete the last one. Suppliers can only have one response.
        existing_brief_response = db.session.query(BriefResponse).all()
        if existing_brief_response:
            db.session.delete(existing_brief_response[-1])
            db.session.commit()

        # Create a brief response while the framework is live.
        self._setup_existing_brief_response()

        # Set framework status to the invalid status currently under test.
        dos_framework = db.session.query(Framework).filter_by(slug='digital-outcomes-and-specialists').first()
        dos_framework.status = framework_status
        db.session.commit()

        # Ensure error code on save attempt.
        res = self._submit_brief_response(self.brief_response_id)
        data = json.loads(res.get_data(as_text=True))

        assert res.status_code == 400
        assert data == {'error': 'Brief framework must be live or expired'}

    def test_can_not_submit_response_if_supplier_is_ineligble_for_brief(self, live_dos_framework):
        self._setup_existing_brief_response()
        with mock.patch('app.main.views.brief_responses.get_supplier_service_eligible_for_brief') as mock_patch:
            mock_patch.return_value = None

            res = self._submit_brief_response(self.brief_response_id)
            data = json.loads(res.get_data(as_text=True))

            assert res.status_code == 400
            assert data == {'error': 'Supplier is not eligible to apply to this brief'}

    def test_can_submit_a_brief_response_with_no_nice_to_have_requirements(self, live_dos_framework):
        brief = Brief.query.get(self.brief_id)
        brief_data = brief.data.copy()
        brief_data['niceToHaveRequirements'] = []
        brief.data = brief_data
        db.session.add(brief)
        db.session.commit()

        response_data = self.valid_brief_response_data
        response_data.pop('niceToHaveRequirements')

        create_res = self.create_brief_response(data=response_data)

        brief_response_id = json.loads(create_res.get_data(as_text=True))['briefResponses']['id']

        submit_res = self._submit_brief_response(brief_response_id)
        assert submit_res.status_code == 200

    def test_can_not_submit_an_invalid_brief_response(self, live_dos_framework):
        res = self.create_brief_response()
        brief_response_id = json.loads(res.get_data(as_text=True))['briefResponses']['id']

        res = self._submit_brief_response(brief_response_id)
        data = json.loads(res.get_data(as_text=True))
        assert res.status_code == 400
        assert data == {
            'error': {
                'availability': 'answer_required',
                'essentialRequirements': 'answer_required',
                'essentialRequirementsMet': 'answer_required',
                'niceToHaveRequirements': 'answer_required',
                'respondToEmailAddress': 'answer_required'
            }
        }


class TestGetBriefResponse(BaseBriefResponseTest):
    def setup(self):
        super(TestGetBriefResponse, self).setup()

        self.brief_response_id = self.setup_dummy_brief_response()

    def test_get_brief_response(self):
        res = self.get_brief_response(self.brief_response_id)

        data = json.loads(res.get_data(as_text=True))

        assert res.status_code == 200
        assert data['briefResponses']['id'] == self.brief_response_id
        assert data['briefResponses']['supplierId'] == 0

    def test_get_missing_brief_returns_404(self):
        res = self.get_brief_response(999)

        assert res.status_code == 404


class TestListBriefResponses(BaseBriefResponseTest):
    def test_list_empty_brief_responses(self):
        res = self.list_brief_responses()
        data = json.loads(res.get_data(as_text=True))

        assert res.status_code == 200
        assert data['briefResponses'] == []
        assert 'self' in data['links'], data

    def test_list_brief_responses(self):
        for i in range(3):
            self.setup_dummy_brief_response()

        res = self.list_brief_responses()
        data = json.loads(res.get_data(as_text=True))

        assert res.status_code == 200
        assert len(data['briefResponses']) == 3
        assert 'self' in data['links']

    def test_list_brief_responses_pagination(self):
        for i in range(8):
            self.setup_dummy_brief_response()

        res = self.list_brief_responses()
        data = json.loads(res.get_data(as_text=True))

        assert res.status_code == 200
        assert len(data['briefResponses']) == 5
        assert 'next' in data['links']

        res = self.list_brief_responses(page=2)
        data = json.loads(res.get_data(as_text=True))

        assert res.status_code == 200
        assert len(data['briefResponses']) == 3
        assert 'prev' in data['links']

    def test_list_brief_responses_for_supplier_id(self):
        for i in range(8):
            self.setup_dummy_brief_response(supplier_id=0)
            self.setup_dummy_brief_response(supplier_id=1)

        res = self.list_brief_responses(supplier_id=1)
        data = json.loads(res.get_data(as_text=True))

        assert res.status_code == 200
        assert len(data['briefResponses']) == 8
        assert all(br['supplierId'] == 1 for br in data['briefResponses'])

    def test_list_brief_responses_for_brief_id(self):
        brief = Brief(
            data=example_listings.brief_data().example(),
            status='live', framework_id=5, lot=Lot.query.get(5)
        )
        db.session.add(brief)
        db.session.commit()

        another_brief_id = brief.id

        for i in range(8):
            self.setup_dummy_brief_response(brief_id=self.brief_id, supplier_id=0)
            self.setup_dummy_brief_response(brief_id=another_brief_id, supplier_id=0)

        res = self.list_brief_responses(brief_id=another_brief_id)
        data = json.loads(res.get_data(as_text=True))

        assert res.status_code == 200
        assert len(data['briefResponses']) == 8
        assert all(br['briefId'] == another_brief_id for br in data['briefResponses'])

    def test_list_brief_responses_by_one_framework_slug(self, live_dos2_framework):
        supplier_framework = SupplierFramework(supplier_id=0, framework_id=live_dos2_framework["id"])
        dos2_brief = Brief(
            data=example_listings.brief_data().example(),
            status='live', framework_id=live_dos2_framework["id"], lot=Lot.query.get(6)
        )

        db.session.add_all([dos2_brief, supplier_framework])
        db.session.commit()

        dos2_brief_id = dos2_brief.id

        for i in range(3):
            self.setup_dummy_brief_response(brief_id=self.brief_id, supplier_id=0)
            self.setup_dummy_brief_response(brief_id=dos2_brief_id, supplier_id=0)

        res = self.list_brief_responses(framework='digital-outcomes-and-specialists-2')
        data = json.loads(res.get_data(as_text=True))

        assert res.status_code == 200
        assert len(data['briefResponses']) == 3
        assert all(
            br['brief']['framework']['frameworkSlug'] == "digital-outcomes-and-specialists-2"
            for br in data['briefResponses']
        )
        assert 'self' in data['links']

    def test_list_brief_responses_by_multiple_framework_slugs(self, live_dos2_framework):
        supplier_framework = SupplierFramework(supplier_id=0, framework_id=live_dos2_framework["id"])
        dos2_brief = Brief(
            data=example_listings.brief_data().example(),
            status='live', framework_id=live_dos2_framework["id"], lot=Lot.query.get(6)
        )
        db.session.add_all([dos2_brief, supplier_framework])
        db.session.commit()

        dos2_brief_id = dos2_brief.id

        for i in range(2):
            self.setup_dummy_brief_response(brief_id=self.brief_id, supplier_id=0)
            self.setup_dummy_brief_response(brief_id=dos2_brief_id, supplier_id=0)

        res = self.list_brief_responses(
            framework='digital-outcomes-and-specialists, digital-outcomes-and-specialists-2'
        )
        data = json.loads(res.get_data(as_text=True))

        assert res.status_code == 200
        assert len(data['briefResponses']) == 4
        dos1_br = [
            br for br in data['briefResponses']
            if br['brief']['framework']['frameworkSlug'] == "digital-outcomes-and-specialists"
        ]
        dos2_br = [
            br for br in data['briefResponses']
            if br['brief']['framework']['frameworkSlug'] == "digital-outcomes-and-specialists"
        ]
        assert len(dos1_br) == len(dos2_br) == 2

    def test_cannot_list_brief_responses_for_non_integer_brief_id(self):
        res = self.list_brief_responses(brief_id="not-valid")
        data = json.loads(res.get_data(as_text=True))

        assert res.status_code == 400
        assert data['error'] == 'Invalid brief_id: not-valid'

    def test_cannot_list_brief_responses_for_non_integer_supplier_id(self):
        res = self.list_brief_responses(supplier_id="not-valid")
        data = json.loads(res.get_data(as_text=True))

        assert res.status_code == 400
        assert data['error'] == 'Invalid supplier_id: not-valid'

    def test_filter_brief_response_only_includes_submitted_pending_awarded_and_awarded_by_default(self):
        self.setup_dummy_brief_response(submitted_at=None)  # draft response not to be included in result
        self.setup_dummy_brief_response()
        self.setup_dummy_brief_response(award_details={"pending": True})
        self.setup_dummy_awarded_brief_response(brief_id=111)

        res = self.list_brief_responses()
        data = json.loads(res.get_data(as_text=True))

        assert res.status_code == 200
        assert len(data['briefResponses']) == 3
        for response in data['briefResponses']:
            assert response["status"] in COMPLETED_BRIEF_RESPONSE_STATUSES

    def test_filter_brief_response_list_by_draft_status(self):
        self.setup_dummy_brief_response()
        expected_brief_id = self.setup_dummy_brief_response(submitted_at=None)

        res = self.list_brief_responses(status='draft')
        data = json.loads(res.get_data(as_text=True))

        assert res.status_code == 200
        assert len(data['briefResponses']) == 1
        assert data['briefResponses'][0]['id'] == expected_brief_id

    def test_filter_brief_response_list_by_submitted_status(self):
        expected_brief_id = self.setup_dummy_brief_response()
        self.setup_dummy_brief_response(submitted_at=None)

        res = self.list_brief_responses(status='submitted')
        data = json.loads(res.get_data(as_text=True))

        assert res.status_code == 200
        assert len(data['briefResponses']) == 1
        assert data['briefResponses'][0]['id'] == expected_brief_id

    def test_filter_brief_response_list_for_all_statuses(self):
        self.setup_dummy_brief_response(submitted_at=None)
        self.setup_dummy_brief_response()
        self.setup_dummy_brief_response(award_details={"pending": True})
        self.setup_dummy_awarded_brief_response(brief_id=111)

        res = self.list_brief_responses(status='draft,submitted,awarded,pending-awarded')
        data = json.loads(res.get_data(as_text=True))

        assert res.status_code == 200
        assert len(data['briefResponses']) == 4

    def test_filter_responses_awarded_yesterday(self):
<<<<<<< HEAD
        yesterday = datetime.utcnow() - timedelta(1)
        self.setup_dummy_brief_response(submitted_at=None)
        self.setup_dummy_awarded_brief_response(brief_id=111, awarded_at=yesterday)
        self.setup_dummy_awarded_brief_response(brief_id=222, awarded_at=yesterday - timedelta(5))
=======
        yesterday = datetime.utcnow() - timedelta(days=1)
        self.setup_dummy_brief_response(submitted_at=None)
        self.setup_dummy_awarded_brief_response(brief_id=111, awarded_at=yesterday)
        self.setup_dummy_awarded_brief_response(brief_id=222, awarded_at=yesterday - timedelta(days=5))
>>>>>>> 300f5f37
        self.setup_dummy_brief_response(award_details={"pending": True})

        res = self.list_brief_responses(awarded_at=yesterday.strftime("%Y-%m-%d"))
        data = json.loads(res.get_data(as_text=True))

        assert res.status_code == 200
        assert len(data['briefResponses']) == 1<|MERGE_RESOLUTION|>--- conflicted
+++ resolved
@@ -75,11 +75,7 @@
 
         return brief_response.id
 
-<<<<<<< HEAD
     def setup_dummy_awarded_brief_response(self, brief_id=None, notified_at=None, awarded_at=None):
-=======
-    def setup_dummy_awarded_brief_response(self, brief_id=None, awarded_at=None):
->>>>>>> 300f5f37
         self.setup_dummy_briefs(1, status="closed", brief_start=brief_id or self.brief_id)
         awarded_brief_response_id = self.setup_dummy_brief_response(
             brief_id=brief_id or self.brief_id, award_details={'pending': True}
@@ -875,17 +871,10 @@
         assert len(data['briefResponses']) == 4
 
     def test_filter_responses_awarded_yesterday(self):
-<<<<<<< HEAD
-        yesterday = datetime.utcnow() - timedelta(1)
-        self.setup_dummy_brief_response(submitted_at=None)
-        self.setup_dummy_awarded_brief_response(brief_id=111, awarded_at=yesterday)
-        self.setup_dummy_awarded_brief_response(brief_id=222, awarded_at=yesterday - timedelta(5))
-=======
         yesterday = datetime.utcnow() - timedelta(days=1)
         self.setup_dummy_brief_response(submitted_at=None)
         self.setup_dummy_awarded_brief_response(brief_id=111, awarded_at=yesterday)
         self.setup_dummy_awarded_brief_response(brief_id=222, awarded_at=yesterday - timedelta(days=5))
->>>>>>> 300f5f37
         self.setup_dummy_brief_response(award_details={"pending": True})
 
         res = self.list_brief_responses(awarded_at=yesterday.strftime("%Y-%m-%d"))
