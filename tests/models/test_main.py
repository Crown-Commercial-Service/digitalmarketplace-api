--- conflicted
+++ resolved
@@ -960,13 +960,8 @@
                     'status': self.brief.status,
                     'title': self.brief_title,
                     'framework': {
-<<<<<<< HEAD
-                        'frameworkFramework': self.brief.framework.framework,
-                        'frameworkSlug': self.brief.framework.slug
-=======
                         'family': self.brief.framework.framework,
                         'slug': self.brief.framework.slug
->>>>>>> bfd34af1
                     }
                 },
                 'briefId': self.brief.id,
@@ -1002,13 +997,8 @@
                     'status': self.brief.status,
                     'title': self.brief_title,
                     'framework': {
-<<<<<<< HEAD
-                        'frameworkFramework': self.brief.framework.framework,
-                        'frameworkSlug': self.brief.framework.slug
-=======
                         'family': self.brief.framework.framework,
                         'slug': self.brief.framework.slug
->>>>>>> bfd34af1
                     }
                 },
                 'supplierId': 0,
@@ -1198,11 +1188,7 @@
         (datetime(2016, 3, 17, 23, 59, 59), 1),
         (datetime(2016, 3, 18, 0, 0, 0), 0),
     ])
-<<<<<<< HEAD
-    def test_query_brief_response_returns_awarded_at_between_two_datetimes(self, awarded_at, expected_result_count):
-=======
     def test_query_brief_responses_awarded_within_date_range(self, awarded_at, expected_result_count):
->>>>>>> bfd34af1
         brief = Brief.query.get(self.brief_id)
         brief_response = BriefResponse(
             brief=brief,
