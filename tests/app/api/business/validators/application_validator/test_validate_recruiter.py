--- conflicted
+++ resolved
@@ -23,11 +23,7 @@
     assert len(errors) == 1
 
 
-<<<<<<< HEAD
-def test_can_get_errors_for_recruiter():
-=======
 def test_no_errors_for_valid_recruiter():
->>>>>>> 2e486fbc
     application = Application(
         data={
             'recruiter': 'yes'
