--- conflicted
+++ resolved
@@ -2,13 +2,8 @@
 
 import os
 import json
-<<<<<<< HEAD
+from datetime import datetime
 from nose.tools import assert_equal, assert_in
-=======
-from datetime import datetime
-
-from nose.tools import assert_equal
->>>>>>> d59a3cd0
 
 from app import create_app, db
 from app.models import Service, Supplier, Framework
