from flask import json
from freezegun import freeze_time
from nose.tools import assert_equal, assert_not_equal, assert_in, assert_is_none
from app import db, encryption
from app.models import Address, User, Supplier
from datetime import datetime
from ..helpers import BaseApplicationTest, JSONTestMixin, JSONUpdateTestMixin
from dmutils.formats import DATETIME_FORMAT


class BaseUserTest(BaseApplicationTest):
    supplier = None
    supplier_code = None
    users = None

    def setup(self):
        super(BaseUserTest, self).setup()
        payload = self.load_example_listing("Supplier")
        self.supplier = payload
        self.supplier_code = payload['code']
        self.users = []

    def _post_supplier(self):
        response = self.client.post(
            '/suppliers'.format(self.supplier_code),
            data=json.dumps({'supplier': self.supplier}),
            content_type='application/json')

        assert response.status_code == 201

    def _post_user(self, user):
        response = self.client.post(
            '/users',
            data=json.dumps({'users': user}),
            content_type='application/json')

        assert response.status_code == 201
        self.users.append(json.loads(response.get_data())["users"])

    def _return_post_login(self, auth_users=None, status_code=200):
        _auth_users = {
            'emailAddress': 'joeblogs@email.com',
            'password': '1234567890'
        }
        if auth_users is not None and isinstance(auth_users, dict):
            _auth_users.update(auth_users)

        response = self.client.post(
            '/users/auth',
            data=json.dumps({'authUsers': _auth_users}),
            content_type='application/json')
        assert response.status_code == status_code
        return response


class TestUsersAuth(BaseUserTest):
    def create_user(self):
        with self.app.app_context():
            user = {
                'emailAddress': 'joeblogs@email.com',
                'password': '1234567890',
                'role': 'admin',
                'name': 'joe bloggs'
            }
            self._post_user(user)

    def valid_login(self):
        return self._return_post_login()

    def invalid_password(self):
        return self._return_post_login(
            auth_users={'password': 'invalid'},
            status_code=403
        )

    def test_should_validate_credentials(self):
        self.create_user()
        with self.app.app_context():
            response = self.valid_login()

            data = json.loads(response.get_data())['users']
            assert_equal(data['emailAddress'], 'joeblogs@email.com')

    def test_should_validate_mixedcase_credentials(self):
        self.create_user()
        with self.app.app_context():
            response = self.client.post(
                '/users/auth',
                data=json.dumps({
                    'authUsers': {
                        'emailAddress': 'JOEbloGS@email.com',
                        'password': '1234567890'}}),
                content_type='application/json')

            assert_equal(response.status_code, 200)
            data = json.loads(response.get_data())['users']
            assert_equal(data['emailAddress'], 'joeblogs@email.com')

    def test_should_return_404_for_no_user(self):
        with self.app.app_context():
            response = self.client.post(
                '/users/auth',
                data=json.dumps({
                    'authUsers': {
                        'emailAddress': 'joeblogs@email.com',
                        'password': '1234567890'}}),
                content_type='application/json')

            assert_equal(response.status_code, 404)
            data = json.loads(response.get_data())
            assert_equal(data['authorization'], False)

    def test_should_return_403_for_bad_password(self):
        self.create_user()
        with self.app.app_context():
            response = self.client.post(
                '/users/auth',
                data=json.dumps({
                    'authUsers': {
                        'emailAddress': 'joeblogs@email.com',
                        'password': 'this is not right'}}),
                content_type='application/json')

            assert_equal(response.status_code, 403)
            data = json.loads(response.get_data())
            assert_equal(data['authorization'], False)

    def test_logged_in_at_is_updated_on_successful_login(self):
        self.create_user()
        with self.app.app_context(), freeze_time('2015-06-06'):
            self.valid_login()
            user = User.get_by_email_address('joeblogs@email.com')

            assert_equal(user.logged_in_at, datetime(2015, 6, 6))

    def test_logged_in_at_is_not_updated_on_failed_login(self):
        self.create_user()
        with self.app.app_context(), freeze_time('2015-06-06'):
            self.invalid_password()
            user = User.get_by_email_address('joeblogs@email.com')

            assert_equal(user.logged_in_at, None)

    def test_failed_login_should_increment_failed_login_counter(self):
        self.create_user()
        with self.app.app_context():
            self.invalid_password()
            user = User.get_by_email_address('joeblogs@email.com')

            assert_equal(user.failed_login_count, 1)

    def test_successful_login_resets_failed_login_counter(self):
        self.create_user()
        with self.app.app_context():
            self.invalid_password()
            self.valid_login()

            user = User.get_by_email_address('joeblogs@email.com')
            assert_equal(user.failed_login_count, 0)

    def test_user_is_locked_after_too_many_failed_login_attempts(self):
        self.create_user()

        self.app.config['DM_FAILED_LOGIN_LIMIT'] = 1

        with self.app.app_context():
            self.invalid_password()
            user = User.get_by_email_address('joeblogs@email.com')

            assert_equal(user.locked, True)

    def test_all_login_attempts_fail_for_locked_users(self):
        self.create_user()

        self.app.config['DM_FAILED_LOGIN_LIMIT'] = 1

        with self.app.app_context():
            user = User.get_by_email_address('joeblogs@email.com')

            user.failed_login_count = 1
            db.session.add(user)
            db.session.commit()
            self._return_post_login(status_code=403)


class TestUsersPost(BaseApplicationTest, JSONTestMixin):
    method = "post"
    endpoint = "/users"

    def test_can_post_a_buyer_user(self):
        response = self.client.post(
            '/users',
            data=json.dumps({
                'users': {
                    'emailAddress': 'joeblogs@email.gov.au',
                    'phoneNumber': '01234 567890',
                    'password': '1234567890',
                    'role': 'buyer',
                    'name': 'joe bloggs'}}),
            content_type='application/json')

        assert_equal(response.status_code, 201)
        data = json.loads(response.get_data())["users"]
        assert_equal(data["emailAddress"], "joeblogs@email.gov.au")
        assert_equal(data["phoneNumber"], "01234 567890")

    def test_creating_buyer_user_with_bad_email_domain_fails(self):
        response = self.client.post(
            '/users',
            data=json.dumps({
                'users': {
                    'emailAddress': 'joeblogs@example.com',
                    'password': '1234567890',
                    'role': 'buyer',
                    'name': 'joe bloggs'}}),
            content_type='application/json')

        assert response.status_code == 400
        assert json.loads(response.get_data())['error'] == 'invalid_buyer_domain'

    def test_creating_buyer_user_with_good_email_domain_succeeds(self):
        response = self.client.post(
            '/users',
            data=json.dumps({
                'users': {
                    'emailAddress': 'joeblogs@digital.cabinet-office.gov.au',
                    'password': '1234567890',
                    'role': 'buyer',
                    'name': 'joe bloggs'}}),
            content_type='application/json')

        assert response.status_code == 201
        data = json.loads(response.get_data())['users']
        assert data['active']

    def test_creating_buyer_user_with_no_phone_number_succeeds(self):
        response = self.client.post(
            '/users',
            data=json.dumps({
                'users': {
                    'emailAddress': 'joeblogs@digital.cabinet-office.gov.au',
                    'phoneNumber': '',
                    'password': '1234567890',
                    'role': 'buyer',
                    'name': 'joe bloggs'}}),
            content_type='application/json')

        assert response.status_code == 201
        data = json.loads(response.get_data())['users']
        assert data['active']

    def test_creating_buyer_user_with_bad_phone_number_fails(self):
        response = self.client.post(
            '/users',
            data=json.dumps({
                'users': {
                    'emailAddress': 'joeblogs@digital.cabinet-office.gov.au',
                    'phoneNumber': '123456',
                    'password': '1234567890',
                    'role': 'buyer',
                    'name': 'joe bloggs'}}),
            content_type='application/json')

        assert response.status_code == 400

    def test_creating_buyer_user_with_no_phone_stores_none(self):
        response = self.client.post(
            '/users',
            data=json.dumps({
                'users': {
                    'emailAddress': 'joeblogs@digital.cabinet-office.gov.au',
                    'phoneNumber': '',
                    'password': '1234567890',
                    'role': 'buyer',
                    'name': 'joe bloggs'}}),
            content_type='application/json')

        assert response.status_code == 201
        data = json.loads(response.get_data())['users']
        assert_equal(data['phoneNumber'], None)

    def test_can_post_an_admin_user(self):
        response = self.client.post(
            '/users',
            data=json.dumps({
                'users': {
                    'emailAddress': 'joeblogs@email.com',
                    'password': '1234567890',
                    'role': 'admin',
                    'name': 'joe bloggs'}}),
            content_type='application/json')

        assert_equal(response.status_code, 201)
        data = json.loads(response.get_data())["users"]
        assert_equal(data["emailAddress"], "joeblogs@email.com")

    def test_can_post_an_admin_ccs_category_user(self):
        response = self.client.post(
            '/users',
            data=json.dumps({
                'users': {
                    'emailAddress': 'joeblogs@email.com',
                    'password': '1234567890',
                    'role': 'admin-ccs-category',
                    'name': 'joe bloggs'}}),
            content_type='application/json')

        assert_equal(response.status_code, 201)
        data = json.loads(response.get_data())["users"]
        assert_equal(data["emailAddress"], "joeblogs@email.com")

    def test_can_post_an_admin_ccs_sourcing_user(self):
        response = self.client.post(
            '/users',
            data=json.dumps({
                'users': {
                    'emailAddress': 'joeblogs+sourcing@email.com',
                    'password': '1234567890',
                    'role': 'admin-ccs-sourcing',
                    'name': 'joe bloggs'}}),
            content_type='application/json')

        assert_equal(response.status_code, 201)
        data = json.loads(response.get_data())["users"]
        assert_equal(data["emailAddress"], "joeblogs+sourcing@email.com")

    # The admin-ccs role is no longer in use
    def test_can_not_post_an_admin_ccs_user(self):
        response = self.client.post(
            '/users',
            data=json.dumps({
                'users': {
                    'emailAddress': 'joeblogs+admin@email.com',
                    'password': '1234567890',
                    'role': 'admin-ccs',
                    'name': 'joe bloggs'}}),
            content_type='application/json')

        assert_equal(response.status_code, 400)
        error = json.loads(response.get_data())['error']
        assert_in("'admin-ccs' is not one of", error)

    def test_can_post_a_supplier_user(self):
        with self.app.app_context():
            db.session.add(
                Supplier(code=1,
                         name=u"Supplier 1",
                         address=Address(address_line="{} Dummy Street",
                                         suburb="Dummy",
                                         state="ZZZ",
                                         postal_code="0000",
                                         country='Australia'))
            )
            db.session.commit()

        response = self.client.post(
            '/users',
            data=json.dumps({
                'users': {
                    'emailAddress': 'joeblogs@email.com',
                    'password': '1234567890',
                    'supplierCode': 1,
                    'role': 'supplier',
                    'name': 'joe bloggs'}}),
            content_type='application/json')

        assert_equal(response.status_code, 201)
        data = json.loads(response.get_data())["users"]
        assert_equal(data["emailAddress"], "joeblogs@email.com")
        assert_equal(data["supplier"]["name"], "Supplier 1")
        assert_equal(data["supplier"]["supplierCode"], 1)

    def test_post_a_user_creates_audit_event(self):
        with self.app.app_context():
            db.session.add(
                Supplier(code=1, name=u"Supplier 1",
                         address=Address(address_line="{} Dummy Street",
                                         suburb="Dummy",
                                         state="ZZZ",
                                         postal_code="0000",
                                         country='Australia'))
            )
            db.session.commit()

        response = self.client.post(
            '/users',
            data=json.dumps({
                'users': {
                    'emailAddress': 'joeblogs@email.com',
                    'password': '1234567890',
                    'supplierCode': 1,
                    'role': 'supplier',
                    'name': 'joe bloggs'}}),
            content_type='application/json')

        assert_equal(response.status_code, 201)

        audit_response = self.client.get('/audit-events')
        assert_equal(audit_response.status_code, 200)
        data = json.loads(audit_response.get_data())

        assert_equal(len(data['auditEvents']), 1)
        assert_equal(data['auditEvents'][0]['type'], 'create_user')
        assert_equal(data['auditEvents'][0]['data']['supplier_code'], 1)

    def test_should_reject_a_supplier_user_with_invalid_supplier_code(self):
        response = self.client.post(
            '/users',
            data=json.dumps({
                'users': {
                    'emailAddress': 'joeblogs@email.com',
                    'password': '1234567890',
                    'supplierCode': 999,
                    'role': 'supplier',
                    'name': 'joe bloggs'}}),
            content_type='application/json')

        data = json.loads(response.get_data())["error"]
        assert_equal(response.status_code, 400)
        assert_equal(data, "Invalid supplier code")

    def test_should_reject_a_supplier_user_with_no_supplier_code(self):
        response = self.client.post(
            '/users',
            data=json.dumps({
                'users': {
                    'emailAddress': 'joeblogs@email.com',
                    'password': '1234567890',
                    'role': 'supplier',
                    'name': 'joe bloggs'}}),
            content_type='application/json')

        assert_equal(response.status_code, 400)
        data = json.loads(response.get_data())["error"]
        assert_equal(data, "No supplier code provided for supplier user")

    def test_should_reject_non_supplier_user_with_supplier_code(self):
        response = self.client.post(
            '/users',
            data=json.dumps({
                'users': {
                    'emailAddress': 'joeblogs@email.com',
                    'password': '1234567890',
                    'role': 'admin',
                    'supplierCode': 1,
                    'name': 'joe bloggs'}}),
            content_type='application/json')

        assert_equal(response.status_code, 400)
        data = json.loads(response.get_data())["error"]
        assert_equal(data, "'supplier_code' is only valid for users with 'supplier' role, not 'admin'")

    def test_should_reject_user_with_invalid_role(self):
        response = self.client.post(
            '/users',
            data=json.dumps({
                'users': {
                    'emailAddress': 'joeblogs@email.com',
                    'password': '1234567890',
                    'role': 'shopkeeper',
                    'name': 'joe bloggs'}}),
            content_type='application/json')

        assert_equal(response.status_code, 400)

    def test_can_post_a_user_with_hashed_password(self):
        with self.app.app_context():
            response = self.client.post(
                '/users',
                data=json.dumps({
                    'users': {
                        'hashpw': True,
                        'emailAddress': 'joeblogs@email.com',
                        'password': '1234567890',
                        'role': 'admin',
                        'name': 'joe bloggs'}}),
                content_type='application/json')

            assert_equal(response.status_code, 201)
            user = User.query.filter(
                User.email_address == 'joeblogs@email.com') \
                .first()
            assert_not_equal(user.password, '1234567890')

    def test_can_post_a_user_without_hashed_password(self):
        with self.app.app_context():
            response = self.client.post(
                '/users',
                data=json.dumps({
                    'users': {
                        'hashpw': False,
                        'emailAddress': 'joeblogs@email.com',
                        'password': '1234567890',
                        'role': 'admin',
                        'name': 'joe bloggs'}}),
                content_type='application/json')

            assert_equal(response.status_code, 201)
            user = User.query.filter(
                User.email_address == 'joeblogs@email.com') \
                .first()
            assert_equal(user.password, '1234567890')

    def test_posting_same_email_twice_is_an_error(self):
        response = self.client.post(
            '/users',
            data=json.dumps({
                'users': {
                    'emailAddress': 'joeblogs@example.com',
                    'password': '1234567890',
                    'role': 'admin',
                    'name': 'joe bloggs'}}),
            content_type='application/json')

        assert_equal(response.status_code, 201)

        response = self.client.post(
            '/users',
            data=json.dumps({
                'users': {
                    'emailAddress': 'joeblogs@example.com',
                    'password': '1234567890',
                    'role': 'admin',
                    'name': 'joe bloggs'}}),
            content_type='application/json')

        assert_equal(response.status_code, 409)

    def test_return_400_for_invalid_user_json(self):
        response = self.client.post(
            '/users',
            data=json.dumps({
                'users': {
                    'emailAddress': 'joeblogs@gov.au',
                    'password': '',
                    'role': 'buyer',
                    'name': 'joe bloggs'}}),
            content_type='application/json')

        assert_equal(response.status_code, 400)
        data = json.loads(response.get_data())["error"]
        assert_in("JSON was not a valid format", data)

    def test_return_400_for_invalid_user_role(self):
        response = self.client.post(
            '/users',
            data=json.dumps({
                'users': {
                    'emailAddress': 'joeblogs@email.com',
                    'password': '0000000000',
                    'role': 'invalid',
                    'name': 'joe bloggs'}}),
            content_type='application/json')

        assert_equal(response.status_code, 400)
        data = json.loads(response.get_data())["error"]
        assert_in("JSON was not a valid format", data)


class TestUsersUpdate(BaseApplicationTest, JSONUpdateTestMixin):
    method = "post"
    endpoint = "/users/123"

    def setup(self):
        now = datetime.utcnow()
        super(TestUsersUpdate, self).setup()
        with self.app.app_context():
            user = User(
                id=123,
                email_address="test@digital.gov.au",
                name="my name",
                password=encryption.hashpw("my long password"),
                active=True,
                role='buyer',
                created_at=now,
                updated_at=now,
                password_changed_at=now
            )
            supplier = Supplier(
                code=456,
                name="A test supplier",
                address=Address(address_line="{} Dummy Street",
                                suburb="Dummy",
                                state="ZZZ",
                                postal_code="0000",
                                country='Australia')
            )
            supplier_user = User(
                id=456,
                email_address="supplier@digital.gov.au",
                name="my supplier name",
                password=encryption.hashpw("my long password"),
                active=True,
                role='supplier',
                created_at=now,
                updated_at=now,
                supplier_code=456,
                password_changed_at=now
            )
            db.session.add(supplier)
            db.session.add(user)
            db.session.add(supplier_user)
            db.session.commit()

    def test_can_update_password(self):
        with self.app.app_context():
            response = self.client.post(
                '/users/123',
                data=json.dumps({
                    "updated_by": "a.user",
                    'users': {
                        'password': '1234567890'
                    }}),
                content_type='application/json')

            assert_equal(response.status_code, 200)

            response = self.client.post(
                '/users/auth',
                data=json.dumps({
                    'authUsers': {
                        'emailAddress': 'test@digital.gov.au',
                        'password': '1234567890'}}),
                content_type='application/json')

            assert_equal(response.status_code, 200)
            data = json.loads(response.get_data())['users']
            assert_equal(data['emailAddress'], 'test@digital.gov.au')

    def test_new_password_is_not_audited(self):
        with self.app.app_context():
            response = self.client.post(
                '/users/123',
                data=json.dumps({
                    "updated_by": "a.user",
                    'users': {
                        'password': 'not-in-my-audit-event'
                    }}),
                content_type='application/json')

            assert_equal(response.status_code, 200)

            response = self.client.post(
                '/users/auth',
                data=json.dumps({
                    'authUsers': {
                        'emailAddress': 'test@digital.gov.au',
                        'password': 'not-in-my-audit-event'}}),
                content_type='application/json')

            assert_equal(response.status_code, 200)
            data = json.loads(response.get_data())['users']
            assert_equal(data['emailAddress'], 'test@digital.gov.au')

            audit_response = self.client.get('/audit-events')
            assert_equal(audit_response.status_code, 200)
            data = json.loads(audit_response.get_data())

            assert_equal(len(data['auditEvents']), 1)
            assert_equal(data['auditEvents'][0]['type'], 'update_user')
            assert_equal(
                data['auditEvents'][0]['data']['update']['password'],
                'updated'
            )
            assert ("not-in-my-audit-event" not in "{}".format(data))

    def test_can_update_active(self):
        with self.app.app_context():
            response = self.client.post(
                '/users/123',
                data=json.dumps({
                    "updated_by": "a.user",
                    'users': {
                        'active': False
                    }}),
                content_type='application/json')

            assert_equal(response.status_code, 200)
            data = json.loads(response.get_data())['users']
            assert_equal(data['active'], False)

            response = self.client.post(
                '/users/auth',
                data=json.dumps({
                    'authUsers': {
                        'emailAddress': 'test@digital.gov.au',
                        'password': 'my long password'}}),
                content_type='application/json')

            assert_equal(response.status_code, 403)

    def test_can_unlock_user(self):
        self.app.config['DM_FAILED_LOGIN_LIMIT'] = 1

        with self.app.app_context():
            # lock the user using failed auth
            self.client.post(
                '/users/auth',
                data=json.dumps({
                    'authUsers': {
                        'emailAddress': 'test@digital.gov.au',
                        'password': 'invalid'}
                }),
                content_type='application/json'
            )

            response = self.client.get(
                '/users/123',
                content_type='application/json')

            assert_equal(response.status_code, 200)
            data = json.loads(response.get_data())['users']
            assert_equal(data['locked'], True)
            assert_equal(data['failedLoginCount'], 1)

            response = self.client.post(
                '/users/123',
                data=json.dumps({
                    "updated_by": "a.user",
                    'users': {
                        'locked': False
                    }}),
                content_type='application/json')

            assert_equal(response.status_code, 200)
            data = json.loads(response.get_data())['users']
            assert_equal(data['locked'], False)

            response = self.client.get(
                '/users/123',
                content_type='application/json')

            assert_equal(response.status_code, 200)
            data = json.loads(response.get_data())['users']
            assert_equal(data['locked'], False)
            assert_equal(data['failedLoginCount'], 0)

    def test_cant_lock_a_user(self):
        with self.app.app_context():
            response = self.client.get(
                '/users/123',
                content_type='application/json')

            assert_equal(response.status_code, 200)
            data = json.loads(response.get_data())['users']
            assert_equal(data['locked'], False)
            assert_equal(data['failedLoginCount'], 0)

            response = self.client.post(
                '/users/123',
                data=json.dumps({
                    "updated_by": "a.user",
                    'users': {
                        'locked': True
                    }}),
                content_type='application/json')

            assert_equal(response.status_code, 200)
            data = json.loads(response.get_data())['users']
            assert_equal(data['locked'], False)

            response = self.client.get(
                '/users/123',
                content_type='application/json')

            assert_equal(response.status_code, 200)
            data = json.loads(response.get_data())['users']
            assert_equal(data['locked'], False)
            assert_equal(data['failedLoginCount'], 0)

    def test_can_update_name(self):
        with self.app.app_context():
            response = self.client.post(
                '/users/123',
                data=json.dumps({
                    "updated_by": "a.user",
                    'users': {
                        'name': 'I Just Got Married'
                    }}),
                content_type='application/json')

            assert_equal(response.status_code, 200)
            data = json.loads(response.get_data())['users']
            assert_equal(data['name'], 'I Just Got Married')

            response = self.client.post(
                '/users/auth',
                data=json.dumps({
                    'authUsers': {
                        'emailAddress': 'test@digital.gov.au',
                        'password': 'my long password'}}),
                content_type='application/json')

            assert_equal(response.status_code, 200)
            data = json.loads(response.get_data())['users']
            assert_equal(data['name'], 'I Just Got Married')

    def test_update_creates_audit_event(self):
        with self.app.app_context():
            response = self.client.post(
                '/users/123',
                data=json.dumps({
                    "updated_by": "a.user",
                    'users': {
                        'name': 'I Just Got Married'
                    }}),
                content_type='application/json')

            assert_equal(response.status_code, 200)

            audit_response = self.client.get('/audit-events')
            assert_equal(audit_response.status_code, 200)
            data = json.loads(audit_response.get_data())

            assert_equal(len(data['auditEvents']), 1)
            assert_equal(data['auditEvents'][0]['type'], 'update_user')
            assert_equal(
                data['auditEvents'][0]['data']['update']['name'],
                'I Just Got Married'
            )

    def test_can_update_role_and_suppler_id(self):
        with self.app.app_context():
            response = self.client.post(
                '/users/123',
                data=json.dumps({
                    "updated_by": "a.user",
                    'users': {
                        'role': 'supplier',
                        'supplierCode': 456
                    }}),
                content_type='application/json')

            assert_equal(response.status_code, 200)
            data = json.loads(response.get_data())['users']
            assert_equal(data['role'], 'supplier')

            response = self.client.post(
                '/users/auth',
                data=json.dumps({
                    'authUsers': {
                        'emailAddress': 'test@digital.gov.au',
                        'password': 'my long password'}}),
                content_type='application/json')

            assert_equal(response.status_code, 200)
            data = json.loads(response.get_data())['users']
            assert_equal(data['role'], 'supplier')

    def test_can_update_role_to_buyer_from_supplier(self):
        with self.app.app_context():
            response = self.client.post(
                '/users/123',
                data=json.dumps({
                    "updated_by": "a.user",
                    'users': {
                        'role': 'buyer'
                    }}),
                content_type='application/json')

            assert_equal(response.status_code, 200)
            data = json.loads(response.get_data())['users']
            assert_equal(data['role'], 'buyer')
            assert_is_none(data.get('supplierCode', None))

            response = self.client.post(
                '/users/auth',
                data=json.dumps({
                    'authUsers': {
                        'emailAddress': 'test@digital.gov.au',
                        'password': 'my long password'}}),
                content_type='application/json')

            assert_equal(response.status_code, 200)
            data = json.loads(response.get_data())['users']
            assert_equal(data['role'], 'buyer')

    def test_cannot_update_supplier_user_with_invalid_email_address_to_buyer(self):
        response = self.client.post(
            '/users/456',
            data=json.dumps({
                'updated_by': 'a.user',
                'users': {
                    'role': 'buyer',
                    'emailAddress': 'bad@example.com',
                }}),
            content_type='application/json')

        assert response.status_code == 400
        assert json.loads(response.get_data())['error'] == 'invalid_buyer_domain'

    def test_cannot_update_supplier_user_to_buyer_if_email_address_is_already_invalid(self):
        response = self.client.post(
            '/users/456',
            data=json.dumps({
                'updated_by': 'a.user',
                'users': {'emailAddress': 'bad@example.com'},
            }),
            content_type='application/json')

        assert response.status_code == 200

        response = self.client.post(
            '/users/456',
            data=json.dumps({
                'updated_by': 'a.user',
                'users': {'role': 'buyer'},
            }),
            content_type='application/json')

        assert response.status_code == 400
        assert json.loads(response.get_data())['error'] == 'invalid_buyer_domain'

    def test_can_update_role_to_buyer_from_supplier_ignoring_supplier_code(self):
        with self.app.app_context():
            response = self.client.post(
                '/users/456',
                data=json.dumps({
                    "updated_by": "a.user",
                    'users': {
                        'role': 'buyer',
                        'supplierCode': 456
                    }}),
                content_type='application/json')

            assert_equal(response.status_code, 200)
            data = json.loads(response.get_data())['users']
            assert_equal(data['role'], 'buyer')
            assert_is_none(data.get('supplierCode', None))

    def test_can_not_update_role_to_invalid_value(self):
        with self.app.app_context():
            response = self.client.post(
                '/users/123',
                data=json.dumps({
                    "updated_by": "a.user",
                    'users': {
                        'role': 'shopkeeper'
                    }}),
                content_type='application/json')

            data = json.loads(response.get_data())["error"]
            assert_equal(response.status_code, 400)
            assert_in("Could not update user", data)

    def test_supplier_role_update_requires_supplier_code(self):
        response = self.client.post(
            '/users/123',
            data=json.dumps({
                "updated_by": "a.user",
                'users': {
                    'role': 'supplier'
                }}),
            content_type='application/json')

        data = json.loads(response.get_data())["error"]
        assert_equal(response.status_code, 400)
        assert_in("'supplier_code' is required for users with 'supplier' role", data)

    def test_can_update_email_address(self):
        with self.app.app_context():
            response = self.client.post(
                '/users/123',
                data=json.dumps({
                    "updated_by": "a.user",
                    'users': {
                        'emailAddress': 'myshinynew@digital.gov.au'
                    }}),
                content_type='application/json')

            assert_equal(response.status_code, 200)
            data = json.loads(response.get_data())['users']
            assert_equal(data['emailAddress'], 'myshinynew@digital.gov.au')

            response = self.client.post(
                '/users/auth',
                data=json.dumps({
                    'authUsers': {
                        'emailAddress': 'myshinynew@digital.gov.au',
                        'password': 'my long password'}}),
                content_type='application/json')

            assert_equal(response.status_code, 200)
            data = json.loads(response.get_data())['users']
            assert_equal(data['emailAddress'], 'myshinynew@digital.gov.au')


class TestUsersGet(BaseUserTest):
    def setup(self):
        super(TestUsersGet, self).setup()
        with self.app.app_context():
            self._post_supplier()
            self._post_users()

    def _post_users(self):
        users = [
            {
                "emailAddress": "j@examplecompany.biz",
                "name": "John Example",
                "password": "minimum10characterpassword",
                "role": "supplier",
                "supplierCode": self.supplier_code
            },
            {
                "emailAddress": "don@don.com",
                "name": "Don",
                "password": "minimum10characterpassword",
                "role": "supplier",
                "supplierCode": self.supplier_code
            }
        ]

        for user in users:
            self._post_user(user)

    @staticmethod
    def _assert_things_about_users(user_from_api, user_to_compare_to):
        assert_equal(user_from_api['emailAddress'], user_to_compare_to['emailAddress'])
        assert_equal(user_from_api['name'], user_to_compare_to['name'])
        assert_equal(user_from_api['role'], user_to_compare_to['role'])
        assert_equal(user_from_api['active'], user_to_compare_to['active'])
        assert_equal(user_from_api['locked'], False)
        assert_equal('password' in user_from_api, False)

    def test_can_get_a_user_by_id(self):
        with self.app.app_context():
            response = self.client.get("/users/{}".format(self.users[0]["id"]))
            assert_equal(response.status_code, 200)
            data = json.loads(response.get_data())["users"]
            self._assert_things_about_users(data, self.users[0])

    def test_can_get_a_user_by_email(self):
        with self.app.app_context():
            response = self.client.get("/users?email_address=j@examplecompany.biz")
            assert_equal(response.status_code, 200)
            data = json.loads(response.get_data())["users"][0]
            self._assert_things_about_users(data, self.users[0])

    def test_can_list_users(self):
        with self.app.app_context():
            response = self.client.get("/users")
            assert_equal(response.status_code, 200)
            data = json.loads(response.get_data())["users"]
            for index, user in enumerate(data):
                self._assert_things_about_users(user, self.users[index])

    def test_can_list_users_by_supplier_code(self):
        with self.app.app_context():
            response = self.client.get("/users?supplier_code={}".format(self.supplier_code))
            assert_equal(response.status_code, 200)
            data = json.loads(response.get_data())["users"]
            for index, user in enumerate(data):
                self._assert_things_about_users(user, self.users[index])

    def test_returns_404_for_non_int_id(self):
        response = self.client.get("/users/bogus")
        assert_equal(response.status_code, 404)

    def test_returns_404_for_nonexistent_email_address(self):
        non_existent_email = "jbond@mi6.biz"
        response = self.client.get("/users?email_address={}".format(non_existent_email))
        assert_equal(response.status_code, 404)

    def test_returns_400_for_non_int_supplier_code(self):
        bad_supplier_code = 'not_an_integer'
        response = self.client.get("/users?supplier_code={}".format(bad_supplier_code))
        assert_equal(response.status_code, 400)
        assert_in(
            "Invalid supplier_code: {}".format(bad_supplier_code),
            response.get_data(as_text=True)
        )

    def test_returns_404_for_nonexistent_supplier(self):
        non_existent_supplier = self.supplier_code + 1
        response = self.client.get("/users?supplier_code={}".format(non_existent_supplier))
        assert_equal(response.status_code, 404)
        assert_in(
            "supplier_code '{}' not found".format(non_existent_supplier),
            response.get_data(as_text=True))


class TestUsersExport(BaseUserTest):
    framework_slug = None
    updater_json = None

    def setup(self):
        super(TestUsersExport, self).setup()
        with self.app.app_context():
            self.framework_slug = 'digital-outcomes-and-specialists'
            self.set_framework_status(self.framework_slug, 'open')
            self.updater_json = {'updated_by': 'Paul'}

    def _post_users(self):
        users = [
            {
                "emailAddress": "j@examplecompany.biz",
                "name": "John Example",
                "password": "minimum10characterpassword",
                "role": "supplier",
                "supplierCode": self.supplier_code
            },
            {
                "emailAddress": "don@don.com",
                "name": "Don",
                "password": "minimum10characterpassword",
                "role": "supplier",
                "supplierCode": self.supplier_code
            }
        ]

        for user in users:
            self._post_user(user)

    def _register_supplier_with_framework(self):

        response = self.client.put(
            '/suppliers/{}/frameworks/{}'.format(self.supplier_code, self.framework_slug),
            data=json.dumps(self.updater_json),
            content_type='application/json')

        assert response.status_code == 201

    def _put_declaration(self, status):

        data = {'declaration': {'status': status}}
        data.update(self.updater_json)

        response = self.client.put(
            '/suppliers/{}/frameworks/{}/declaration'.format(self.supplier_code, self.framework_slug),
            data=json.dumps(data),
            content_type='application/json')

        assert response.status_code == 201

    def _put_complete_declaration(self):

        self._put_declaration(status='complete')

    def _put_incomplete_declaration(self):

        self._put_declaration(status='started')

    def _post_complete_draft_service(self):
        payload = self.load_example_listing("DOS-digital-specialist")

        self.draft_json = {'services': payload}
        self.draft_json['services']['supplierCode'] = self.supplier_code
        self.draft_json['services']['frameworkSlug'] = self.framework_slug
        self.draft_json.update(self.updater_json)

        response = self.client.post(
            '/draft-services',
            data=json.dumps(self.draft_json),
            content_type='application/json')

        assert response.status_code == 201, response.get_data()

        draft_id = json.loads(response.get_data())['services']['id']
        complete = self.client.post(
            '/draft-services/{}/complete'.format(draft_id),
            data=json.dumps(self.updater_json),
            content_type='application/json')

        assert complete.status_code == 200

    def _post_framework_interest(self, data):

        data.update(self.updater_json)
        response = self.client.post(
            '/suppliers/{}/frameworks/{}'.format(self.supplier_code, self.framework_slug),
            data=json.dumps(data),
            content_type='application/json')

        assert response.status_code == 200

    def _post_framework_agreement(self):

        self._post_framework_interest({'frameworkInterest': {'agreementReturned': True}})

    def _post_result(self, result):

        data = {'frameworkInterest': {'onFramework': result}, 'updated_by': 'Paul'}
        data.update(self.updater_json)
        response = self.client.post(
            '/suppliers/{}/frameworks/{}'.format(self.supplier_code, self.framework_slug),
            data=json.dumps(data),
            content_type='application/json')
        assert response.status_code == 200

    def _set_framework_status(self, status='pending'):

        with self.app.app_context():
            self.set_framework_status(self.framework_slug, status)

    def _return_users_export(self):
        response = self.client.get('/users/export/{}'.format(self.framework_slug))
        assert response.status_code == 200
        return response

    def _return_users_export_after_setting_framework_status(self, status='pending'):
        self._set_framework_status(status)
        return self._return_users_export()

    def _setup(self, post_supplier=True, post_users=True, register_supplier_with_framework=True):
        if post_supplier:
            self._post_supplier()
        if post_users:
            self._post_users()
        if register_supplier_with_framework:
            self._register_supplier_with_framework()

    def _assert_things_about_export_response(self, row, parameters=None):
        _parameters = {
            'application_result': 'no result',
            'application_status': 'no_application',
            'declaration_status': 'unstarted',
            'framework_agreement': False,
        }

        if parameters is not None and isinstance(parameters, dict):
            _parameters.update(parameters)

        assert row['user_email'] in [user['emailAddress'] for user in self.users]
        assert row['user_name'] in [user['name'] for user in self.users]
        assert row['supplier_code'] == self.supplier_code
        assert row['application_result'] == _parameters['application_result']
        assert row['application_status'] == _parameters['application_status']
        assert row['declaration_status'] == _parameters['declaration_status']
        assert row['framework_agreement'] == _parameters['framework_agreement']

    ############################################################################################

    # Test no suppliers
    def test_get_response_when_no_suppliers(self):

        data = json.loads(self._return_users_export_after_setting_framework_status().get_data())["users"]
        assert data == []

    # Test one supplier with no users
    def test_get_response_when_no_users(self):

        self._setup(post_users=False, register_supplier_with_framework=False)
        data = json.loads(self._return_users_export_after_setting_framework_status().get_data())["users"]
        assert data == []

    # Test one supplier not registered on the framework
    def test_get_response_when_not_registered_with_framework(self):

        self._setup(register_supplier_with_framework=False)
        data = json.loads(self._return_users_export_after_setting_framework_status().get_data())["users"]
        assert data == []

    # Test users for supplier with unstarted declaration no drafts
    def test_response_unstarted_declaration_no_drafts(self):

        self._setup()
        data = json.loads(self._return_users_export_after_setting_framework_status().get_data())["users"]
        assert len(data) == len(self.users)
        for datum in data:
            self._assert_things_about_export_response(datum)

    # Test users for supplier with unstarted declaration one draft
    def test_response_unstarted_declaration_one_draft(self):

        self._setup()
        self._post_complete_draft_service()
        data = json.loads(self._return_users_export_after_setting_framework_status().get_data())["users"]
        assert len(data) == len(self.users)
        for datum in data:
            self._assert_things_about_export_response(datum)

    # Test users for supplier with started declaration one draft
    def test_response_started_declaration_one_draft(self):

        self._setup()
        self._put_incomplete_declaration()
        self._post_complete_draft_service()
        data = json.loads(self._return_users_export_after_setting_framework_status().get_data())["users"]
        assert len(data) == len(self.users)
        for datum in data:
            self._assert_things_about_export_response(datum, parameters={'declaration_status': 'started'})

    # Test users for supplier with completed declaration no drafts
    def test_response_complete_declaration_no_drafts(self):

        self._setup()
        self._put_complete_declaration()
        data = json.loads(self._return_users_export_after_setting_framework_status().get_data())["users"]
        assert len(data) == len(self.users)
        for datum in data:
            self._assert_things_about_export_response(datum, parameters={'declaration_status': 'complete'})

    # Test users for supplier with completed declaration one draft
    def test_response_complete_declaration_one_draft(self):

        self._setup()
        self._put_complete_declaration()
        self._post_complete_draft_service()
        data = json.loads(self._return_users_export_after_setting_framework_status().get_data())["users"]
        assert len(data) == len(self.users)
        for datum in data:
            self._assert_things_about_export_response(datum, parameters={
                'declaration_status': 'complete',
                'application_status': 'application'
            })

    # Test users for supplier with completed declaration one draft but framework still open
    def test_response_complete_declaration_one_draft_while_framework_still_open(self):

        self._setup()
        self._put_complete_declaration()
        self._post_complete_draft_service()
        data = json.loads(self._return_users_export_after_setting_framework_status(status='open').get_data())["users"]
        assert len(data) == len(self.users)
        for datum in data:
            self._assert_things_about_export_response(datum, parameters={
                'declaration_status': 'complete',
                'application_status': '',
                'application_result': '',
                'framework_agreement': ''
            })

    # Test users for supplier with completed declaration one draft and framework agreement
    def test_response_submitted_framework_agreement_on_framework(self):

        self._setup()
        self._put_complete_declaration()
        self._post_complete_draft_service()
        self._post_framework_agreement()
        data = json.loads(self._return_users_export_after_setting_framework_status().get_data())["users"]
        assert len(data) == len(self.users)
        for datum in data:
            self._assert_things_about_export_response(datum, parameters={
                'declaration_status': 'complete',
                'application_status': 'application',
                'framework_agreement': True
            })

    def test_response_awarded_on_framework(self):

        self._setup()
        self._put_complete_declaration()
        self._post_complete_draft_service()
        self._post_framework_agreement()
        self._post_result(True)
        data = json.loads(self._return_users_export_after_setting_framework_status().get_data())["users"]
        assert len(data) == len(self.users)
        for datum in data:
            self._assert_things_about_export_response(datum, parameters={
                'declaration_status': 'complete',
                'application_status': 'application',
                'framework_agreement': True,
                'application_result': 'pass'
            })

    def test_response_not_awarded_on_framework(self):

        self._setup()
        self._put_complete_declaration()
        self._post_complete_draft_service()
        self._post_result(False)
        data = json.loads(self._return_users_export_after_setting_framework_status().get_data())["users"]
        assert len(data) == len(self.users)
        for datum in data:
            self._assert_things_about_export_response(datum, parameters={
                'declaration_status': 'complete',
                'application_status': 'application',
                'framework_agreement': False,
                'application_result': 'fail'
            })

    def test_response_does_not_include_disabled_users(self):
        self._setup()
        self._post_user({
            "emailAddress": "disabled-user@example.com",
            "name": "Disabled User",
            "password": "minimum10characterpassword",
            "role": "supplier",
            "supplierCode": self.supplier_code
        })
        response = self.client.post(
            '/users/{}'.format(self.users[-1]['id']),
            data=json.dumps({
                "users": {"active": False},
                "updated_by": "test"
            }),
            content_type='application/json')
        assert response.status_code == 200

        data = json.loads(self._return_users_export_after_setting_framework_status().get_data())["users"]
        assert len(data) == len(self.users) - 1

    # Test 400 if bad framework name
    def test_400_response_if_bad_framework_name(self):
        self._setup()
        response = self.client.get('/users/export/{}'.format('cyber-outcomes-and-cyber-specialists'))
        assert response.status_code == 400

    # Test 400 if bad framework status
    def test_400_response_if_framework_is_coming(self):
        self._setup()
        self._set_framework_status('coming')
        response = self.client.get('/users/export/{}'.format(self.framework_slug))
        assert response.status_code == 400


class TestSupplierInviteLog(BaseUserTest):

    def setup(self):
        super(TestSupplierInviteLog, self).setup()
        with self.app.app_context():
            self.suppliers = self.load_example_listing("Suppliers")
            self.contacts = []
            self.email_supplier_code = {}
            for supplier in self.suppliers:
                self.contacts.extend(supplier['contacts'])
                for contact in supplier['contacts']:
                    self.email_supplier_code[contact['email']] = supplier['code']
                data = json.dumps({'supplier': supplier})
                response = self.client.post(
                    '/suppliers',
                    data=data,
                    content_type='application/json')
                assert_equal(response.status_code, 201)

    def test_get_invite_candidates(self):
        with self.app.app_context():
            response = self.client.get('/users/supplier-invite/list-candidates')

            assert response.status_code == 200
            results = json.loads(response.get_data())['results']
            assert len(results) == len(self.contacts)
            result_contacts = [r['contact'] for r in results]
            assert sorted(result_contacts) == sorted(self.contacts)

            for result in results:
                assert result['supplierCode'] == self.email_supplier_code[result['contact']['email']]

    def test_existing_accounts_are_not_candidates(self):
        with self.app.app_context():
            contact = self.contacts[1]
            user = {
                'emailAddress': contact['email'],
                'password': '1234567890',
                'role': 'supplier',
                'name': contact['name'],
                'supplierCode': self.suppliers[1]['code'],
            }
            self._post_user(user)

            response = self.client.get('/users/supplier-invite/list-candidates')

            assert response.status_code == 200
            results = json.loads(response.get_data())['results']
            assert len(results) == len(self.contacts) - 1
            assert contact not in results

    def test_invited_users_are_not_candidates(self):
        contact = self.contacts[0]
        with self.app.app_context():
            data = {
                'email': contact['email'],
                'supplierCode': self.suppliers[0]['code'],
            }
            response = self.client.post(
                '/users/supplier-invite',
                data=json.dumps(data),
                content_type='application/json'
            )
            assert response.status_code == 200

            response = self.client.get('/users/supplier-invite/list-candidates')

            assert response.status_code == 200
            results = json.loads(response.get_data())['results']
            assert len(results) == len(self.contacts) - 1
<<<<<<< HEAD
            assert contact not in results

    def test_list_unclaimed_invites(self):
        supplier_who_responds = self.suppliers[0]
        test_invite_data = {
            'contact': supplier_who_responds['contacts'][0],
            'supplierCode': supplier_who_responds['code'],
            'supplierName': supplier_who_responds['name'],
        }
        with self.app.app_context():
            # Invites are sent and recorded
            for supplier in self.suppliers:
                data = {
                    'email': supplier['contacts'][0]['email'],
                    'supplierCode': supplier['code'],
                }
                response = self.client.post(
                    '/users/supplier-invite',
                    data=json.dumps(data),
                    content_type='application/json'
                )
                assert response.status_code == 200

            # No one has responded yet
            response = self.client.get('/users/supplier-invite/list-unclaimed-invites')

            assert response.status_code == 200
            data = json.loads(response.get_data())
            assert len(data['results']) == len(self.suppliers)
            assert test_invite_data in data['results']

            # One response
            user = {
                'emailAddress': test_invite_data['contact']['email'],
                'password': '1234567890',
                'role': 'supplier',
                'name': test_invite_data['contact']['name'],
                'supplierCode': test_invite_data['supplierCode'],
            }
            self._post_user(user)

            # Should now be missing
            response = self.client.get('/users/supplier-invite/list-unclaimed-invites')

            assert response.status_code == 200
            data = json.loads(response.get_data())
            assert len(data['results']) == len(self.suppliers) - 1
            assert test_invite_data not in data['results']


class TestUsersEmailCheck(BaseUserTest):
    def test_valid_email_is_ok(self):
        response = self.client.get('/users/check-buyer-email', query_string={'email_address': 'buyer@gov.au'})
        assert response.status_code == 200
        assert json.loads(response.get_data())['valid'] is True

    def test_invalid_email_is_not_ok(self):
        response = self.client.get('/users/check-buyer-email', query_string={'email_address': 'someone@notgov.au'})
        assert response.status_code == 200
        assert json.loads(response.get_data())['valid'] is False

    def test_email_address_is_required(self):
        response = self.client.get('/users/check-buyer-email')
        assert response.status_code == 400
=======
            assert contact not in results
>>>>>>> e9f28aef
<|MERGE_RESOLUTION|>--- conflicted
+++ resolved
@@ -1474,7 +1474,6 @@
             assert response.status_code == 200
             results = json.loads(response.get_data())['results']
             assert len(results) == len(self.contacts) - 1
-<<<<<<< HEAD
             assert contact not in results
 
     def test_list_unclaimed_invites(self):
@@ -1522,23 +1521,4 @@
             assert response.status_code == 200
             data = json.loads(response.get_data())
             assert len(data['results']) == len(self.suppliers) - 1
-            assert test_invite_data not in data['results']
-
-
-class TestUsersEmailCheck(BaseUserTest):
-    def test_valid_email_is_ok(self):
-        response = self.client.get('/users/check-buyer-email', query_string={'email_address': 'buyer@gov.au'})
-        assert response.status_code == 200
-        assert json.loads(response.get_data())['valid'] is True
-
-    def test_invalid_email_is_not_ok(self):
-        response = self.client.get('/users/check-buyer-email', query_string={'email_address': 'someone@notgov.au'})
-        assert response.status_code == 200
-        assert json.loads(response.get_data())['valid'] is False
-
-    def test_email_address_is_required(self):
-        response = self.client.get('/users/check-buyer-email')
-        assert response.status_code == 400
-=======
-            assert contact not in results
->>>>>>> e9f28aef
+            assert test_invite_data not in data['results']