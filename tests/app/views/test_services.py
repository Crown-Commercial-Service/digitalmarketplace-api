--- conflicted
+++ resolved
@@ -444,19 +444,9 @@
             data = json.loads(audit_response.get_data())
 
             assert_equal(len(data['auditEvents']), 2)
-<<<<<<< HEAD
             assert_equal(data['auditEvents'][1]['type'], 'import_service')
-            assert_equal(data['auditEvents'][0]['type'], 'update_service')
-            assert_equal(
-                data['auditEvents'][0]['user'], 'joeblogs'
-            )
-            assert_equal(
-                data['auditEvents'][0]['data']['serviceName'],
-                'new service name'
-=======
-            assert_equal(data['auditEvents'][0]['type'], 'import_service')
-
-            update_event = data['auditEvents'][1]
+
+            update_event = data['auditEvents'][0]
             assert_equal(update_event['type'], 'update_service')
             assert_equal(update_event['user'], 'joeblogs')
             assert_equal(update_event['data']['service_id'], self.service_id)
@@ -482,7 +472,7 @@
             data = json.loads(audit_response.get_data())
 
             assert_equal(len(data['auditEvents']), 3)
-            update_event = data['auditEvents'][2]
+            update_event = data['auditEvents'][1]
 
             old_version = update_event['data']['old_archived_service']
             new_version = update_event['data']['new_archived_service']
@@ -492,7 +482,6 @@
             assert_equal(
                 int(old_version.split('/')[-1]) + 1,
                 int(new_version.split('/')[-1])
->>>>>>> 27e19459
             )
             assert_equal(
                 data['auditEvents'][0]['data']['supplierName'],
@@ -797,17 +786,12 @@
         assert_equal(
             data['auditEvents'][0]['data']['service_id'], self.service_id
         )
-<<<<<<< HEAD
         assert_equal(data['auditEvents'][0]['data']['new_status'], 'disabled')
         assert_equal(data['auditEvents'][0]['data']['old_status'], 'published')
-=======
-        assert_equal(data['auditEvents'][1]['data']['new_status'], 'disabled')
-        assert_equal(data['auditEvents'][1]['data']['old_status'], 'published')
         assert_in('/archived-services/',
-                  data['auditEvents'][1]['data']['old_archived_service'])
+                  data['auditEvents'][0]['data']['old_archived_service'])
         assert_in('/archived-services/',
-                  data['auditEvents'][1]['data']['new_archived_service'])
->>>>>>> 27e19459
+                  data['auditEvents'][0]['data']['new_archived_service'])
 
     def test_should_400_with_invalid_statuses(self):
         invalid_statuses = [
@@ -1383,28 +1367,20 @@
             assert_equal(audit_response.status_code, 200)
             data = json.loads(audit_response.get_data())
 
-            audit_payload = payload.copy()
-            audit_payload.pop("id", None)
-            audit_payload.update({
-                u'supplierName': u'Supplier 1',
-                'supplierId': 1
-            })
-
             assert_equal(len(data['auditEvents']), 1)
             assert_equal(data['auditEvents'][0]['type'], 'import_service')
             assert_equal(data['auditEvents'][0]['user'], 'joeblogs')
-<<<<<<< HEAD
-
-            assert_equal(data['auditEvents'][0]['data'], audit_payload)
-=======
             assert_equal(data['auditEvents'][0]['data']['service_id'],
                          "1234567890123456")
+            assert_equal(data['auditEvents'][0]['data']['supplierName'],
+                         "Supplier 1")
+            assert_equal(data['auditEvents'][0]['data']['supplierId'],
+                         1)
             assert_equal(
                 data['auditEvents'][0]['data']['old_archived_service'], None
             )
             assert_in('/archived-services/',
                       data['auditEvents'][0]['data']['new_archived_service'])
->>>>>>> 27e19459
 
     def test_add_a_new_service_with_status_disabled(self):
         with self.app.app_context():
