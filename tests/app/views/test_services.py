from datetime import datetime, timedelta

from flask import json
from nose.tools import assert_equal, assert_in, assert_not_equal, \
    assert_almost_equal

from app.models import Service, Supplier, ContactInformation, Framework
from mock import Mock
from app import db, search_api_client
from ..helpers import BaseApplicationTest, JSONUpdateTestMixin, \
    TEST_SUPPLIERS_COUNT
from sqlalchemy.exc import IntegrityError


def first_by_rel(rel, links):
    for link in links:
        if link['rel'] == rel:
            return link


class TestListServices(BaseApplicationTest):
    def test_list_services_with_no_services(self):
        response = self.client.get('/services')
        data = json.loads(response.get_data())

        assert_equal(response.status_code, 200)
        assert_equal(data['services'], [])

    def test_list_services_gets_all_statuses(self):
        self.setup_dummy_services_including_unpublished(1)
        response = self.client.get('/services')
        data = json.loads(response.get_data())

        assert_equal(response.status_code, 200)
        assert_equal(len(data['services']), 3)

    def test_list_services_gets_only_published(self):
        self.setup_dummy_services_including_unpublished(1)
        response = self.client.get('/services?status=published')
        data = json.loads(response.get_data())

        assert_equal(response.status_code, 200)
        assert_equal(len(data['services']), 1)
        assert_equal(data['services'][0]['id'], '0')

<<<<<<< HEAD
    def test_list_services_gets_only_enabled(self):
        self.setup_dummy_services_including_unpublished(1)
        response = self.client.get('/services?status=enabled')
        data = json.loads(response.get_data())

        assert_equal(response.status_code, 200)
        assert_equal(len(data['services']), 1)
        assert_equal(data['services'][0]['id'], '3')

    def test_list_services_gets_only_disabled(self):
        self.setup_dummy_services_including_unpublished(1)
        response = self.client.get('/services?status=disabled')
        data = json.loads(response.get_data())

        assert_equal(response.status_code, 200)
        assert_equal(len(data['services']), 1)
        assert_equal(data['services'][0]['id'], '2')

    def test_list_services_gets_combination_of_enabled_and_disabled(self):
        self.setup_dummy_services_including_unpublished(1)
        response = self.client.get('/services?status=disabled&status=enabled')
        data = json.loads(response.get_data())

        assert_equal(response.status_code, 200)
        assert_equal(len(data['services']), 2)
        assert_equal(data['services'][0]['id'], '3')
        assert_equal(data['services'][1]['id'], '2')

    def test_list_services_gets_combination_of_enabled_and_published(self):
        self.setup_dummy_services_including_unpublished(1)
        response = self.client.get('/services?status=published&status=enabled')
        data = json.loads(response.get_data())

        assert_equal(response.status_code, 200)
        assert_equal(len(data['services']), 2)
        assert_equal(data['services'][0]['id'], '0')
        assert_equal(data['services'][1]['id'], '3')
=======
    def test_list_services_returns_status(self):
        self.setup_dummy_services_including_unpublished(1)
        response = self.client.get('/services')
        data = json.loads(response.get_data())
        service = data['services'][0]

        assert_equal(service['status'], u'published')

    def test_list_services_returns_framework(self):
        self.setup_dummy_services_including_unpublished(1)
        response = self.client.get('/services')
        data = json.loads(response.get_data())
        service = data['services'][0]

        assert_equal(service['frameworkName'], u'G-Cloud 6')
>>>>>>> cf3a47c1

    def test_list_services_returns_supplier_info(self):
        self.setup_dummy_services_including_unpublished(1)
        response = self.client.get('/services')
        data = json.loads(response.get_data())
        service = data['services'][0]

        assert_equal(service['supplierId'], 0)
        assert_equal(service['supplierName'], u'Supplier 0')

    def test_paginated_list_services_page_one(self):
        self.setup_dummy_services_including_unpublished(7)

        response = self.client.get('/services')
        data = json.loads(response.get_data())

        assert_equal(response.status_code, 200)
        assert_equal(len(data['services']), 5)
        next_link = self.first_by_rel('next', data['links'])
        assert_in('page=2', next_link['href'])

    def test_paginated_list_services_page_two(self):
        self.setup_dummy_services_including_unpublished(7)

        response = self.client.get('/services?page=2')
        data = json.loads(response.get_data())

        assert_equal(response.status_code, 200)
        assert_equal(len(data['services']), 4)
        prev_link = self.first_by_rel('prev', data['links'])
        assert_in('page=1', prev_link['href'])

    def test_paginated_list_services_page_out_of_range(self):
        self.setup_dummy_services_including_unpublished(10)

        response = self.client.get('/services?page=10')

        assert_equal(response.status_code, 404)

    def test_x_forwarded_proto(self):
        self.setup_dummy_services_including_unpublished(1)

        response = self.client.get('/services',
                                   headers={'X-Forwarded-Proto': 'https'})
        data = json.loads(response.get_data())

        assert data['services'][0]['links'][0]['href'].startswith('https://')

    def test_invalid_page_argument(self):
        response = self.client.get('/services?page=a')

        assert_equal(response.status_code, 400)
        assert_in(b'Invalid page argument', response.get_data())

    def test_invalid_supplier_id_argument(self):
        response = self.client.get('/services?supplier_id=a')

        assert_equal(response.status_code, 400)
        assert_in(b'Invalid supplier_id', response.get_data())

    def test_non_existent_supplier_id_argument(self):
        response = self.client.get('/services?supplier_id=54321')

        assert_equal(response.status_code, 404)

    def test_supplier_id_filter(self):
        self.setup_dummy_services_including_unpublished(15)

        response = self.client.get('/services?supplier_id=1')
        data = json.loads(response.get_data())

        assert_equal(response.status_code, 200)
        assert_equal(
            list(filter(lambda s: s['supplierId'] == 1, data['services'])),
            data['services']
        )

    def test_supplier_id_with_no_services_filter(self):
        self.setup_dummy_services_including_unpublished(15)

        response = self.client.get(
            '/services?supplier_id=%d' % TEST_SUPPLIERS_COUNT
        )
        data = json.loads(response.get_data())

        assert_equal(response.status_code, 200)
        assert_equal(
            list(),
            data['services']
        )

    def test_supplier_id_filter_pagination(self):
        self.setup_dummy_services_including_unpublished(21)

        response = self.client.get('/services?supplier_id=1&page=2')
        data = json.loads(response.get_data())

        assert_equal(response.status_code, 200)
        assert_equal(len(data['services']), 2)
        assert_equal(
            list(filter(lambda s: s['supplierId'] == 1, data['services'])),
            data['services']
        )

    def test_supplier_id_filter_pagination_links(self):
        self.setup_dummy_services_including_unpublished(21)

        response = self.client.get('/services?supplier_id=1&page=1')
        data = json.loads(response.get_data())

        next_link = self.first_by_rel('next', data['links'])
        assert_in('page=2', next_link['href'])
        assert_in('supplier_id=1', next_link['href'])

    def test_unknown_supplier_id(self):
        self.setup_dummy_services_including_unpublished(15)
        response = self.client.get('/services?supplier_id=100')

        assert_equal(response.status_code, 404)


class TestPostService(BaseApplicationTest):
    service_id = None

    def setup(self):
        super(TestPostService, self).setup()
        payload = self.load_example_listing("G6-IaaS")
        self.service_id = str(payload['id'])
        with self.app.app_context():
            db.session.add(
                Supplier(supplier_id=1, name=u"Supplier 1")
            )
            db.session.add(
                ContactInformation(
                    supplier_id=1,
                    contact_name=u"Liz",
                    email=u"liz@royal.gov.uk",
                    postcode=u"SW1A 1AA"
                )
            )
            db.session.commit()

        self.client.put(
            '/services/%s' % self.service_id,
            data=json.dumps(
                {'update_details': {
                    'updated_by': 'joeblogs',
                    'update_reason': 'whateves'},
                 'services': payload}),
            content_type='application/json')

    def test_can_not_post_to_root_services_url(self):
        response = self.client.post(
            "/services",
            data=json.dumps(
                {'update_details': {
                    'updated_by': 'joeblogs',
                    'update_reason': 'whateves'},
                 'services': {
                     'serviceName': 'new service name'}}),
            content_type='application/json')

        assert_equal(response.status_code, 405)

    def test_post_returns_404_if_no_service_to_update(self):
        response = self.client.post(
            "/services/9999999999",
            data=json.dumps(
                {'update_details': {
                    'updated_by': 'joeblogs',
                    'update_reason': 'whateves'},
                 'services': {
                     'serviceName': 'new service name'}}),
            content_type='application/json')

        assert_equal(response.status_code, 404)

    def test_can_not_update_without_updater_details(self):
        with self.app.app_context():
            response = self.client.post(
                '/services/%s' % self.service_id,
                data=json.dumps(
                    {'services': {
                        'serviceName': 'new service name'}}),
                content_type='application/json')

            data = json.loads(response.get_data())
            assert_equal(data['error'],
                         "Invalid JSON must have '['update_details', "
                         "'services']' key(s)")
            assert_equal(response.status_code, 400)

    def test_no_content_type_causes_failure(self):
        with self.app.app_context():
            response = self.client.post(
                '/services/%s' % self.service_id,
                data=json.dumps(
                    {'update_details': {
                        'updated_by': 'joeblogs',
                        'update_reason': 'whateves'},
                     'services': {
                         'serviceName': 'new service name'}}))

            assert_equal(response.status_code, 400)
            assert_in(b'Unexpected Content-Type', response.get_data())

    def test_invalid_content_type_causes_failure(self):
        with self.app.app_context():
            response = self.client.post(
                '/services/%s' % self.service_id,
                data=json.dumps(
                    {'update_details': {
                        'updated_by': 'joeblogs',
                        'update_reason': 'whateves'},
                     'services': {
                         'serviceName': 'new service name'}}),
                content_type='application/octet-stream')

            assert_equal(response.status_code, 400)
            assert_in(b'Unexpected Content-Type', response.get_data())

    def test_invalid_json_causes_failure(self):
        with self.app.app_context():
            response = self.client.post(
                '/services/%s' % self.service_id,
                data="ouiehdfiouerhfuehr",
                content_type='application/json')

            assert_equal(response.status_code, 400)
            assert_in(b'a request that this server could not understand',
                      response.get_data())

    def test_can_post_a_valid_service_update(self):
        with self.app.app_context():
            response = self.client.post(
                '/services/%s' % self.service_id,
                data=json.dumps(
                    {'update_details': {
                        'updated_by': 'joeblogs',
                        'update_reason': 'whateves'},
                     'services': {
                         'serviceName': 'new service name'}}),
                content_type='application/json')

            assert_equal(response.status_code, 200)

            response = self.client.get('/services/%s' % self.service_id)

            data = json.loads(response.get_data())
            assert_equal(data['services']['serviceName'], 'new service name')
            assert_equal(response.status_code, 200)

    def test_can_post_a_valid_service_update_on_several_fields(self):
        with self.app.app_context():
            response = self.client.post(
                '/services/%s' % self.service_id,
                data=json.dumps(
                    {'update_details': {
                        'updated_by': 'joeblogs',
                        'update_reason': 'whateves'},
                     'services': {
                         'serviceName': 'new service name',
                         'incidentEscalation': False,
                         'serviceTypes': ['Compute']}}),
                content_type='application/json')

            assert_equal(response.status_code, 200)

            response = self.client.get('/services/%s' % self.service_id)

            data = json.loads(response.get_data())
            assert_equal(data['services']['serviceName'], 'new service name')
            assert_equal(data['services']['incidentEscalation'], False)
            assert_equal(data['services']['serviceTypes'][0], 'Compute')
            assert_equal(response.status_code, 200)

    def test_can_post_a_valid_service_update_with_list(self):
        with self.app.app_context():
            support_types = ['Service desk', 'Email',
                             'Phone', 'Live chat', 'Onsite']
            response = self.client.post(
                '/services/%s' % self.service_id,
                data=json.dumps(
                    {'update_details': {
                        'updated_by': 'joeblogs',
                        'update_reason': 'whateves'},
                     'services': {
                         'supportTypes': support_types}}),
                content_type='application/json')

            assert_equal(response.status_code, 200)

            response = self.client.get('/services/%s' % self.service_id)
            data = json.loads(response.get_data())

            assert_equal(all(i in support_types for i in
                             data['services']['supportTypes']), True)
            assert_equal(response.status_code, 200)

    def test_can_post_a_valid_service_update_with_object(self):
        with self.app.app_context():
            identity_authentication_controls = {
                "value": [
                    "Authentication federation"
                ],
                "assurance": "CESG-assured components"
            }

            response = self.client.post(
                '/services/%s' % self.service_id,
                data=json.dumps(
                    {'update_details': {
                        'updated_by': 'joeblogs',
                        'update_reason': 'whateves'},
                     'services': {
                         'identityAuthenticationControls':
                             identity_authentication_controls}}),
                content_type='application/json')

            assert_equal(response.status_code, 200)

            response = self.client.get('/services/%s' % self.service_id)
            data = json.loads(response.get_data())

            updated_auth_controls = \
                data['services']['identityAuthenticationControls']
            assert_equal(response.status_code, 200)
            assert_equal(updated_auth_controls['assurance'],
                         'CESG-assured components')
            assert_equal(len(updated_auth_controls['value']), 1)
            assert_equal('Authentication federation' in
                         updated_auth_controls['value'], True)

    def test_invalid_field_not_accepted_on_update(self):
        with self.app.app_context():
            response = self.client.post(
                "/services/" + self.service_id,
                data=json.dumps(
                    {'update_details': {
                        'updated_by': 'joeblogs',
                        'update_reason': 'whateves'},
                     'services': {
                         'thisIsInvalid': 'so I should never see this'}}),
                content_type='application/json')

            assert_equal(response.status_code, 400)
            assert_in('JSON was not a valid format',
                      json.loads(response.get_data())['error'])

    def test_invalid_field_value_not_accepted_on_update(self):
        with self.app.app_context():
            response = self.client.post(
                "/services/" + self.service_id,
                data=json.dumps(
                    {'update_details': {
                        'updated_by': 'joeblogs',
                        'update_reason': 'whateves'}, 'services': {
                        'priceUnit': 'per Truth'}}),
                content_type='application/json')

            assert_equal(response.status_code, 400)
            assert_in('JSON was not a valid format',
                      json.loads(response.get_data())['error'])

    def test_updated_service_should_be_archived(self):
        with self.app.app_context():
            response = self.client.post(
                '/services/%s' % self.service_id,
                data=json.dumps(
                    {'update_details': {
                        'updated_by': 'joeblogs',
                        'update_reason': 'whateves'},
                     'services': {
                         'serviceName': 'new service name'}}),
                content_type='application/json')

            assert_equal(response.status_code, 200)

            archived_state = self.client.get(
                '/archived-services?service-id=' +
                self.service_id).get_data()
            archived_service_json = json.loads(archived_state)['services'][0]

            assert_equal(
                archived_service_json['serviceName'], "My Iaas Service")

    def test_updated_service_should_be_archived_on_each_update(self):
        with self.app.app_context():
            for i in range(5):
                response = self.client.post(
                    '/services/%s' % self.service_id,
                    data=json.dumps(
                        {'update_details': {
                            'updated_by': 'joeblogs',
                            'update_reason': 'whateves'},
                         'services': {
                             'serviceName': 'new service name' + str(i)}}),
                    content_type='application/json')

                assert_equal(response.status_code, 200)

            archived_state = self.client.get(
                '/archived-services?service-id=' +
                self.service_id).get_data()
            assert_equal(len(json.loads(archived_state)['services']), 5)

    def test_writing_full_service_back(self):
        with self.app.app_context():
            response = self.client.get('/services/%s' % self.service_id)
            data = json.loads(response.get_data())

            response = self.client.post(
                '/services/%s' % self.service_id,
                data=json.dumps(
                    {
                        'update_details': {
                            'updated_by': 'joeblogs',
                            'update_reason': 'whateves'},
                        'services': data['services']
                    }
                ),
                content_type='application/json')

            assert_equal(response.status_code, 200)

    def test_should_404_if_no_archived_service_found_by_pk(self):
        response = self.client.get('/archived-services/5')
        assert_equal(response.status_code, 404)

    def test_return_404_if_no_archived_service_by_service_id(self):
        response = self.client.get(
            '/archived-services?service-id=12345678901234')
        assert_equal(response.status_code, 404)

    def test_should_400_if_invalid_service_id(self):
        response = self.client.get('/archived-services?service-id=not-valid')
        assert_equal(response.status_code, 400)
        assert_in(b'Invalid service ID supplied', response.get_data())
        response = self.client.get(
            '/archived-services?service-id=1234567890.1')
        assert_equal(response.status_code, 400)
        assert_in(b'Invalid service ID supplied', response.get_data())
        response = self.client.get('/archived-services?service-id=')
        assert_equal(response.status_code, 400)
        assert_in(b'Invalid service ID supplied', response.get_data())
        response = self.client.get('/archived-services')
        assert_equal(response.status_code, 400)
        assert_in(b'Invalid service ID supplied', response.get_data())

    def test_should_400_if_mismatched_service_id(self):
        response = self.client.post(
            '/services/%s' % self.service_id,
            data=json.dumps(
                {'update_details': {
                    'updated_by': 'joeblogs',
                    'update_reason': 'whateves'},
                 'services': {
                     'serviceName': 'new service name', 'id': 'differentId'}}),
            content_type='application/json')

        assert_equal(response.status_code, 400)
        assert_in(b'id parameter must match id in data',
                  response.get_data())


class TestShouldCallSearchApiOnPutToCreateService(BaseApplicationTest):
    def setup(self):
        super(TestShouldCallSearchApiOnPutToCreateService, self).setup()
        with self.app.app_context():
            db.session.add(
                Supplier(supplier_id=1, name=u"Supplier 1")
            )

            db.session.commit()

    def test_should_index_on_service_put(self):
        with self.app.app_context():
            search_api_client.index = Mock(return_value=True)

            payload = self.load_example_listing("G6-IaaS")
            payload['id'] = "1234567890123456"
            self.client.put(
                '/services/1234567890123456',
                data=json.dumps(
                    {
                        'update_details': {
                            'updated_by': 'joeblogs',
                            'update_reason': 'whateves'},
                        'services': payload}
                ),
                content_type='application/json')

            service = Service.query.filter(Service.service_id ==
                                           "1234567890123456").first()
            search_api_client.index.assert_called_with(
                "1234567890123456",
                service.data,
                "Supplier 1"
            )


class TestShouldCallSearchApiOnPutToReplaceService(BaseApplicationTest):
    def setup(self):
        super(TestShouldCallSearchApiOnPutToReplaceService, self).setup()
        now = datetime.now()
        payload = self.load_example_listing("G6-IaaS")
        with self.app.app_context():
            db.session.add(
                Supplier(supplier_id=1, name=u"Supplier 1")
            )
            db.session.add(Service(service_id="1234567890123456",
                                   supplier_id=1,
                                   updated_at=now,
                                   status='published',
                                   created_at=now,
                                   updated_by="tests",
                                   framework_id=1,
                                   updated_reason="test data",
                                   data=payload))
            db.session.commit()

    def test_should_index_on_service_put(self):
        with self.app.app_context():
            search_api_client.index = Mock(return_value=True)

            payload = self.load_example_listing("G6-IaaS")
            payload['id'] = "1234567890123456"
            self.client.put(
                '/services/1234567890123456',
                data=json.dumps(
                    {
                        'update_details': {
                            'updated_by': 'joeblogs',
                            'update_reason': 'whateves'},
                        'services': payload}
                ),
                content_type='application/json')

            service = Service.query.filter(Service.service_id ==
                                           "1234567890123456").first()
            search_api_client.index.assert_called_with(
                "1234567890123456",
                service.data,
                "Supplier 1"
            )

    def test_should_not_index_on_service_put_if_db_exception(self):
        with self.app.app_context():
            search_api_client.index = Mock(return_value=True)
            c = db.session.commit
            db.session.commit = Mock(
                side_effect=IntegrityError(
                    'message', 'statement', 'params', 'orig'))

            payload = self.load_example_listing("G6-IaaS")
            payload['id'] = "1234567890123456"
            payload['supplierId'] = "1234567890123456"
            self.client.put(
                '/services/1234567890123456',
                data=json.dumps(
                    {
                        'update_details': {
                            'updated_by': 'joeblogs',
                            'update_reason': 'whateves'},
                        'services': payload}
                ),
                content_type='application/json')

            assert_equal(search_api_client.index.called, False)
            db.session.commit = Mock(side_effect=c)


class TestShouldCallSearchApiOnPost(BaseApplicationTest):
    def setup(self):
        super(TestShouldCallSearchApiOnPost, self).setup()
        now = datetime.now()
        payload = self.load_example_listing("G6-IaaS")
        with self.app.app_context():
            db.session.add(
                Supplier(supplier_id=1, name=u"Supplier 1")
            )
            db.session.add(Service(service_id="1234567890123456",
                                   supplier_id=1,
                                   updated_at=now,
                                   status='published',
                                   created_at=now,
                                   updated_by="tests",
                                   framework_id=1,
                                   updated_reason="test data",
                                   data=payload))
            db.session.commit()

    def test_should_index_on_service_post(self):
        with self.app.app_context():
            search_api_client.index = Mock(return_value=True)

            payload = self.load_example_listing("G6-IaaS")
            payload['id'] = "1234567890123456"
            self.client.post(
                '/services/1234567890123456',
                data=json.dumps(
                    {
                        'update_details': {
                            'updated_by': 'joeblogs',
                            'update_reason': 'whateves'},
                        'services': payload}
                ),
                content_type='application/json')

            service = Service.query.filter(Service.service_id ==
                                           "1234567890123456").first()
            search_api_client.index.assert_called_with(
                "1234567890123456",
                service.data,
                "Supplier 1"
            )

    def test_should_not_index_on_service_post_if_db_exception(self):
        with self.app.app_context():
            search_api_client.index = Mock(return_value=True)
            c = db.session.commit
            db.session.commit = Mock(
                side_effect=IntegrityError(
                    'message', 'statement', 'params', 'orig'))

            payload = self.load_example_listing("G6-IaaS")
            payload['id'] = "1234567890123456"
            self.client.post(
                '/services/1234567890123456',
                data=json.dumps(
                    {
                        'update_details': {
                            'updated_by': 'joeblogs',
                            'update_reason': 'whateves'},
                        'services': payload}
                ),
                content_type='application/json')
            assert_equal(search_api_client.index.called, False)
            db.session.commit = Mock(side_effect=c)


class TestPutService(BaseApplicationTest, JSONUpdateTestMixin):
    method = "put"
    endpoint = "/services/1234567890123456"

    def setup(self):
        super(TestPutService, self).setup()
        now = datetime.now()
        payload = self.load_example_listing("G6-IaaS")
        with self.app.app_context():
            db.session.add(
                Supplier(supplier_id=1, name=u"Supplier 1")
            )
            db.session.add(
                ContactInformation(
                    supplier_id=1,
                    contact_name=u"Liz",
                    email=u"liz@royal.gov.uk",
                    postcode=u"SW1A 1AA"
                )
            )
            db.session.add(Service(service_id="1234567890123456",
                                   supplier_id=1,
                                   updated_at=now,
                                   status='published',
                                   created_at=now,
                                   updated_by="tests",
                                   framework_id=1,
                                   updated_reason="test data",
                                   data=payload))
            db.session.commit()

    def test_add_a_new_service(self):
        with self.app.app_context():
            search_api_client.index = Mock(return_value="bar")

            payload = self.load_example_listing("G6-IaaS")
            payload['id'] = "1234567890123456"
            response = self.client.put(
                '/services/1234567890123456',
                data=json.dumps(
                    {
                        'update_details': {
                            'updated_by': 'joeblogs',
                            'update_reason': 'whateves'},
                        'services': payload}
                ),
                content_type='application/json')

            assert_equal(response.status_code, 201)
            now = datetime.now()
            payload.pop('id', None)
            service = Service.query.filter(Service.service_id ==
                                           "1234567890123456").first()
            assert_equal(service.data, payload)
            assert_equal(service.created_at, service.updated_at)
            assert_almost_equal(now, service.created_at,
                                delta=timedelta(seconds=2))

    def test_add_a_new_service_with_status_disabled(self):
        with self.app.app_context():
            payload = self.load_example_listing("G4")
            payload['id'] = "4-disabled"
            payload['status'] = "disabled"
            response = self.client.put(
                '/services/4-disabled',
                data=json.dumps(
                    {
                        'update_details': {
                            'updated_by': 'joeblogs',
                            'update_reason': 'whateves'},
                        'services': payload}
                ),
                content_type='application/json')

            payload.pop('status', None)
            assert_equal(response.status_code, 201)
            now = datetime.now()
            payload.pop('id', None)
            service = Service.query.filter(Service.service_id ==
                                           "4-disabled").first()
            assert_equal(service.status, 'disabled')
            assert_equal(service.data, payload)
            assert_equal(service.created_at, service.updated_at)
            assert_almost_equal(now, service.created_at,
                                delta=timedelta(seconds=2))

    def test_update_a_service(self):
        with self.app.app_context():
            payload = self.load_example_listing("G6-IaaS")
            response = self.client.post(
                '/services/1234567890123456',
                data=json.dumps(
                    {
                        'update_details': {
                            'updated_by': 'joeblogs',
                            'update_reason': 'whateves'},
                        'services': payload}
                ),
                content_type='application/json')
            assert_equal(response.status_code, 200)
            assert_equal(json.loads(response.get_data()), {"message": "done"})
            now = datetime.now()
            payload.pop('id', None)
            service = Service.query.filter(Service.service_id ==
                                           "1234567890123456").first()
            assert_equal(service.data, payload)
            assert_not_equal(service.created_at, service.updated_at)
            assert_almost_equal(now, service.updated_at,
                                delta=timedelta(seconds=2))

    def test_when_service_payload_has_mismatched_id(self):
        response = self.client.put(
            '/services/1234567890123456',
            data=json.dumps({
                'update_details': {
                    'updated_by': 'joeblogs',
                    'update_reason': 'whateves'},
                'services': {'id': "1234567890123457", 'foo': 'bar'}}),
            content_type='application/json')

        assert_equal(response.status_code, 400)
        assert_in(b'id parameter must match id in data',
                  response.get_data())

    def test_when_no_update_details(self):
        response = self.client.put(
            '/services/1234567890123456',
            data=json.dumps({'services': {'id': "1234567890123456",
                                          'foo': 'bar'}}),
            content_type='application/json')

        assert_equal(json.loads(response.get_data())['error'],
                     "Invalid JSON must have '['services', "
                     "'update_details']' key(s)")
        assert_equal(response.status_code, 400)
        assert_in(b'Invalid JSON', response.get_data())

    def test_invalid_service_id_too_short(self):
        response = self.client.put(
            '/services/abc123456',
            data=json.dumps({
                'update_details': {
                    'updated_by': 'joeblogs',
                    'update_reason': 'whateves'},
                'services': {'id': 'abc123456', 'foo': 'bar'}}),
            content_type='application/json')

        assert_equal(response.status_code, 400)
        assert_in(b'Invalid service ID supplied', response.get_data())

    def test_invalid_service_id_too_long(self):
        response = self.client.put(
            '/services/abcdefghij12345678901',
            data=json.dumps({
                'update_details': {
                    'updated_by': 'joeblogs',
                    'update_reason': 'whateves'},
                'services': {'id': 'abcdefghij12345678901', 'foo': 'bar'}}),
            content_type='application/json')

        assert_equal(response.status_code, 400)
        assert_in(b'Invalid service ID supplied', response.get_data())

    def test_add_a_service_with_unknown_supplier_id(self):
        with self.app.app_context():
            payload = self.load_example_listing("G6-IaaS")
            payload['id'] = "6543210987654321"
            payload['supplierId'] = 100
            response = self.client.put(
                '/services/6543210987654321',
                data=json.dumps(
                    {
                        'update_details': {
                            'updated_by': 'joeblogs',
                            'update_reason': 'whateves'},
                        'services': payload}
                ),
                content_type='application/json')

            assert_equal(response.status_code, 400)
            assert_in(b'Key (supplier_id)=(100) is not present',
                      response.get_data())

    def test_supplier_name_in_service_data_is_shadowed(self):
        with self.app.app_context():
            payload = self.load_example_listing("G6-IaaS")
            payload['id'] = "1234567890123456"
            payload['supplierId'] = 1
            payload['supplierName'] = u'New Name'

            response = self.client.put(
                '/services/1234567890123456',
                data=json.dumps(
                    {
                        'update_details': {
                            'updated_by': 'joeblogs',
                            'update_reason': 'whateves'},
                        'services': payload}
                ),
                content_type='application/json')

            assert_equal(response.status_code, 201)

            response = self.client.get('/services/1234567890123456')
            data = json.loads(response.get_data())

            assert_equal(response.status_code, 200)
            assert_equal(data['services']['supplierName'], u'Supplier 1')


class TestGetService(BaseApplicationTest):
    def setup(self):
        super(TestGetService, self).setup()
        now = datetime.now()
        with self.app.app_context():
            db.session.add(
                Supplier(supplier_id=1, name=u"Supplier 1")
            )
            db.session.add(
                ContactInformation(
                    supplier_id=1,
                    contact_name=u"Liz",
                    email=u"liz@royal.gov.uk",
                    postcode=u"SW1A 1AA"
                )
            )
            db.session.add(Service(service_id="123-published-456",
                                   supplier_id=1,
                                   updated_at=now,
                                   created_at=now,
                                   status='published',
                                   updated_by="tests",
                                   updated_reason="test data",
                                   data={'foo': 'bar'},
                                   framework_id=1))
            db.session.add(Service(service_id="123-disabled-456",
                                   supplier_id=1,
                                   updated_at=now,
                                   created_at=now,
                                   status='disabled',
                                   updated_by="tests",
                                   updated_reason="test data",
                                   data={'foo': 'bar'},
                                   framework_id=1))
            db.session.add(Service(service_id="123-enabled-456",
                                   supplier_id=1,
                                   updated_at=now,
                                   created_at=now,
                                   status='enabled',
                                   updated_by="tests",
                                   updated_reason="test data",
                                   data={'foo': 'bar'},
                                   framework_id=1))
            db.session.commit()

    def test_get_non_existent_service(self):
        response = self.client.get('/services/9999999999')
        assert_equal(404, response.status_code)

    def test_invalid_service_id(self):
        response = self.client.get('/services/abc123')
        assert_equal(400, response.status_code)
        assert_in(b'Invalid service ID supplied', response.get_data())

    def test_get_published_service(self):
        response = self.client.get('/services/123-published-456')
        data = json.loads(response.get_data())
        assert_equal(200, response.status_code)
        assert_equal("123-published-456", data['services']['id'])

    def test_get_disabled_service(self):
        response = self.client.get('/services/123-disabled-456')
        assert_equal(404, response.status_code)

    def test_get_enabled_service(self):
        response = self.client.get('/services/123-enabled-456')
        assert_equal(404, response.status_code)

    def test_get_service_returns_supplier_info(self):
        response = self.client.get('/services/123-published-456')
        data = json.loads(response.get_data())
        assert_equal(data['services']['supplierId'], 1)
        assert_equal(data['services']['supplierName'], u'Supplier 1')<|MERGE_RESOLUTION|>--- conflicted
+++ resolved
@@ -43,7 +43,6 @@
         assert_equal(len(data['services']), 1)
         assert_equal(data['services'][0]['id'], '0')
 
-<<<<<<< HEAD
     def test_list_services_gets_only_enabled(self):
         self.setup_dummy_services_including_unpublished(1)
         response = self.client.get('/services?status=enabled')
@@ -81,14 +80,6 @@
         assert_equal(len(data['services']), 2)
         assert_equal(data['services'][0]['id'], '0')
         assert_equal(data['services'][1]['id'], '3')
-=======
-    def test_list_services_returns_status(self):
-        self.setup_dummy_services_including_unpublished(1)
-        response = self.client.get('/services')
-        data = json.loads(response.get_data())
-        service = data['services'][0]
-
-        assert_equal(service['status'], u'published')
 
     def test_list_services_returns_framework(self):
         self.setup_dummy_services_including_unpublished(1)
@@ -97,7 +88,6 @@
         service = data['services'][0]
 
         assert_equal(service['frameworkName'], u'G-Cloud 6')
->>>>>>> cf3a47c1
 
     def test_list_services_returns_supplier_info(self):
         self.setup_dummy_services_including_unpublished(1)
