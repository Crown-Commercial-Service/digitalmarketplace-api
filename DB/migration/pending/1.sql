DO $$                  
    BEGIN 
		IF NOT EXISTS (
			SELECT * FROM INFORMATION_SCHEMA.COLUMNS WHERE TABLE_NAME = 'domain_criteria' AND COLUMN_NAME = 'essential'
		)
		THEN
			ALTER TABLE public.domain_criteria ADD COLUMN essential boolean;
			UPDATE public.domain_criteria SET essential = false;
			ALTER TABLE public.domain_criteria ALTER COLUMN essential SET NOT NULL;
		END IF;
	END;
$$;

INSERT INTO 
	public.domain (id, name, ordering, price_minimum, price_maximum, criteria_needed)
VALUES 
<<<<<<< HEAD
	(20, 'Platform integration', 17, 500, 2500, 4)
=======
	(20, 'Platforms integration', 17, 500, 2500, 4)
>>>>>>> 5f9e827a
ON CONFLICT (id) DO NOTHING;
	
INSERT INTO 
	public.domain_criteria (id, name, domain_id, essential)
VALUES 
	(2001, 'Experience with the Information Security Manual (ISM) and other Government security frameworks in relation to large transformation programs and the ability to manage a consortia within these government security frameworks.', 20, true),
	(2002, 'Experience in leading large transformational programs that deliver strategic digital platforms and experience in providing ongoing management and support of these platforms.', 20, true),
	(2003, 'Demonstrated ability to work with providers to enable a scalable, reusable platform that can support multiple, distinct use cases.', 20, false),
	(2004, 'Experience in providing ongoing management, support and continual improvement of these platforms with clear transparency of services and associated SLAs.', 20, false),
	(2005, 'Experience in establishing a strategic vendor partnership with the client (for example, by delivering strategic insight and aligning product development roadmaps with client needs).', 20, false),
	(2006, 'Ability to participate in development of transformational strategy, implementation planning / execution and operating model changes required to optimise outcomes.', 20, false),
	(2007, 'Ability to manage a consortia of vendors and integrators to deliver a holistic solution / service.', 20, false),
	(2008, 'Demonstrated ability to support Australian Industry and Indigenous participation.', 20, false)
ON CONFLICT (id) DO NOTHING;<|MERGE_RESOLUTION|>--- conflicted
+++ resolved
@@ -14,11 +14,7 @@
 INSERT INTO 
 	public.domain (id, name, ordering, price_minimum, price_maximum, criteria_needed)
 VALUES 
-<<<<<<< HEAD
-	(20, 'Platform integration', 17, 500, 2500, 4)
-=======
 	(20, 'Platforms integration', 17, 500, 2500, 4)
->>>>>>> 5f9e827a
 ON CONFLICT (id) DO NOTHING;
 	
 INSERT INTO 
