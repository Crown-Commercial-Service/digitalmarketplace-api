--- conflicted
+++ resolved
@@ -63,7 +63,6 @@
 def attributes(data):
     attributes = []
 
-<<<<<<< HEAD
     #
     # Pricing
     #
@@ -210,7 +209,7 @@
             attributes.append({"name": "lot1q4", "lot1q4": "nonpersistent"})
 
         attributes.append(boolean_attribute("elasticCloud", "lot1q2", data))
-=======
+
     # ##############
     # ## Pricing ###
     # ##############
@@ -365,24 +364,16 @@
 
     attributes.append(boolean_attribute("elasticCloud", "lot1q2",
                                         attributes, data))
->>>>>>> d14e5311
 
     return attributes
 
 
-<<<<<<< HEAD
 def boolean_attribute(g6_field_name, g5_field_name, data):
     if g6_field_name in data:
         return {
             "name": g5_field_name,
             g5_field_name: str(data[g6_field_name]).lower()
         }
-=======
-def boolean_attribute(g6_field_name, g5_field_name, attributes, data):
-    if g6_field_name in data:
-        return {"name": g5_field_name,
-                g5_field_name: str(data[g6_field_name]).lower()}
->>>>>>> d14e5311
 
 
 def g6_to_g5(data):
