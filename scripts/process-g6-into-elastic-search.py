--- conflicted
+++ resolved
@@ -224,11 +224,7 @@
         'listingId': str(data['id']),
         'description': data['serviceSummary'],
         'expired': False,
-<<<<<<< HEAD
-        'state' : 'published',
-=======
         'state': 'published',
->>>>>>> 31e2f289
         'details': {
             'supplierId': data['supplierId'],
             'lot': data['lot'],
